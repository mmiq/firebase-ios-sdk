--- conflicted
+++ resolved
@@ -51,12 +51,7 @@
     if (fieldNames[i].length == 0) {
       FSTThrowInvalidArgument(@"Invalid field name at index %d. Field names must not be empty.", i);
     }
-<<<<<<< HEAD
-    field_names.emplace_back([fieldNames[i] UTF8String],
-                             [fieldNames[i] lengthOfBytesUsingEncoding:NSUTF8StringEncoding]);
-=======
     field_names.emplace_back(util::MakeString(fieldNames[i]));
->>>>>>> 9e815620
   }
 
   return [self initPrivate:FieldPath(std::move(field_names))];
