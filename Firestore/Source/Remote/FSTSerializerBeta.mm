/*
 * Copyright 2017 Google
 *
 * Licensed under the Apache License, Version 2.0 (the "License");
 * you may not use this file except in compliance with the License.
 * You may obtain a copy of the License at
 *
 *      http://www.apache.org/licenses/LICENSE-2.0
 *
 * Unless required by applicable law or agreed to in writing, software
 * distributed under the License is distributed on an "AS IS" BASIS,
 * WITHOUT WARRANTIES OR CONDITIONS OF ANY KIND, either express or implied.
 * See the License for the specific language governing permissions and
 * limitations under the License.
 */

#import "Firestore/Source/Remote/FSTSerializerBeta.h"

#import <GRPCClient/GRPCCall.h>

#include <cinttypes>
#include <string>
#include <utility>
#include <vector>

#import "Firestore/Protos/objc/google/firestore/v1beta1/Common.pbobjc.h"
#import "Firestore/Protos/objc/google/firestore/v1beta1/Document.pbobjc.h"
#import "Firestore/Protos/objc/google/firestore/v1beta1/Firestore.pbobjc.h"
#import "Firestore/Protos/objc/google/firestore/v1beta1/Query.pbobjc.h"
#import "Firestore/Protos/objc/google/firestore/v1beta1/Write.pbobjc.h"
#import "Firestore/Protos/objc/google/rpc/Status.pbobjc.h"
#import "Firestore/Protos/objc/google/type/Latlng.pbobjc.h"

#import "FIRFirestoreErrors.h"
#import "FIRGeoPoint.h"
#import "FIRTimestamp.h"
#import "Firestore/Source/Core/FSTQuery.h"
#import "Firestore/Source/Core/FSTSnapshotVersion.h"
#import "Firestore/Source/Local/FSTQueryData.h"
#import "Firestore/Source/Model/FSTDocument.h"
#import "Firestore/Source/Model/FSTFieldValue.h"
#import "Firestore/Source/Model/FSTMutation.h"
#import "Firestore/Source/Model/FSTMutationBatch.h"
#import "Firestore/Source/Remote/FSTExistenceFilter.h"
#import "Firestore/Source/Remote/FSTWatchChange.h"
#import "Firestore/Source/Util/FSTAssert.h"

#include "Firestore/core/src/firebase/firestore/model/database_id.h"
#include "Firestore/core/src/firebase/firestore/model/document_key.h"
#include "Firestore/core/src/firebase/firestore/model/field_mask.h"
#include "Firestore/core/src/firebase/firestore/model/field_path.h"
#include "Firestore/core/src/firebase/firestore/model/field_transform.h"
#include "Firestore/core/src/firebase/firestore/model/precondition.h"
#include "Firestore/core/src/firebase/firestore/model/resource_path.h"
#include "Firestore/core/src/firebase/firestore/model/transform_operations.h"
#include "Firestore/core/src/firebase/firestore/util/string_apple.h"
#include "absl/memory/memory.h"

namespace util = firebase::firestore::util;
using firebase::firestore::model::ArrayTransform;
using firebase::firestore::model::DatabaseId;
using firebase::firestore::model::DocumentKey;
using firebase::firestore::model::FieldMask;
using firebase::firestore::model::FieldPath;
using firebase::firestore::model::FieldTransform;
using firebase::firestore::model::Precondition;
using firebase::firestore::model::ResourcePath;
using firebase::firestore::model::ServerTimestampTransform;
using firebase::firestore::model::SnapshotVersion;
using firebase::firestore::model::TransformOperation;

NS_ASSUME_NONNULL_BEGIN

@interface FSTSerializerBeta ()
// Does not own this DatabaseId.
@property(nonatomic, assign, readonly) const DatabaseId *databaseID;
@end

@implementation FSTSerializerBeta

- (instancetype)initWithDatabaseID:(const DatabaseId *)databaseID {
  self = [super init];
  if (self) {
    _databaseID = databaseID;
  }
  return self;
}

#pragma mark - FSTSnapshotVersion <=> GPBTimestamp

- (GPBTimestamp *)encodedTimestamp:(FIRTimestamp *)timestamp {
  GPBTimestamp *result = [GPBTimestamp message];
  result.seconds = timestamp.seconds;
  result.nanos = timestamp.nanoseconds;
  return result;
}

- (FIRTimestamp *)decodedTimestamp:(GPBTimestamp *)timestamp {
  return [[FIRTimestamp alloc] initWithSeconds:timestamp.seconds nanoseconds:timestamp.nanos];
}

- (GPBTimestamp *)encodedVersion:(FSTSnapshotVersion *)version {
  return [self encodedTimestamp:version.timestamp];
}

- (FSTSnapshotVersion *)decodedVersion:(GPBTimestamp *)version {
  return [FSTSnapshotVersion versionWithTimestamp:[self decodedTimestamp:version]];
}

#pragma mark - FIRGeoPoint <=> GTPLatLng

- (GTPLatLng *)encodedGeoPoint:(FIRGeoPoint *)geoPoint {
  GTPLatLng *latLng = [GTPLatLng message];
  latLng.latitude = geoPoint.latitude;
  latLng.longitude = geoPoint.longitude;
  return latLng;
}

- (FIRGeoPoint *)decodedGeoPoint:(GTPLatLng *)latLng {
  return [[FIRGeoPoint alloc] initWithLatitude:latLng.latitude longitude:latLng.longitude];
}

#pragma mark - DocumentKey <=> Key proto

- (NSString *)encodedDocumentKey:(const DocumentKey &)key {
  return [self encodedResourcePathForDatabaseID:self.databaseID path:key.path()];
}

- (DocumentKey)decodedDocumentKey:(NSString *)name {
  const ResourcePath path = [self decodedResourcePathWithDatabaseID:name];
  FSTAssert(path[1] == self.databaseID->project_id(),
            @"Tried to deserialize key from different project.");
  FSTAssert(path[3] == self.databaseID->database_id(),
            @"Tried to deserialize key from different datbase.");
  return DocumentKey{[self localResourcePathForQualifiedResourcePath:path]};
}

- (NSString *)encodedResourcePathForDatabaseID:(const DatabaseId *)databaseID
                                          path:(const ResourcePath &)path {
  return util::WrapNSString([self encodedResourcePathForDatabaseID:databaseID]
                                .Append("documents")
                                .Append(path)
                                .CanonicalString());
}

- (ResourcePath)decodedResourcePathWithDatabaseID:(NSString *)name {
  const ResourcePath path = ResourcePath::FromString(util::MakeStringView(name));
  FSTAssert([self validQualifiedResourcePath:path], @"Tried to deserialize invalid key %s",
            path.CanonicalString().c_str());
  return path;
}

- (NSString *)encodedQueryPath:(const ResourcePath &)path {
  if (path.size() == 0) {
    // If the path is empty, the backend requires we leave off the /documents at the end.
    return [self encodedDatabaseID];
  }
  return [self encodedResourcePathForDatabaseID:self.databaseID path:path];
}

- (ResourcePath)decodedQueryPath:(NSString *)name {
  const ResourcePath resource = [self decodedResourcePathWithDatabaseID:name];
  if (resource.size() == 4) {
    return ResourcePath{};
  } else {
    return [self localResourcePathForQualifiedResourcePath:resource];
  }
}

- (ResourcePath)encodedResourcePathForDatabaseID:(const DatabaseId *)databaseID {
  return ResourcePath{"projects", databaseID->project_id(), "databases", databaseID->database_id()};
}

- (ResourcePath)localResourcePathForQualifiedResourcePath:(const ResourcePath &)resourceName {
  FSTAssert(resourceName.size() > 4 && resourceName[4] == "documents",
            @"Tried to deserialize invalid key %s", resourceName.CanonicalString().c_str());
  return resourceName.PopFirst(5);
}

- (BOOL)validQualifiedResourcePath:(const ResourcePath &)path {
  return path.size() >= 4 && path[0] == "projects" && path[2] == "databases";
}

- (NSString *)encodedDatabaseID {
  return util::WrapNSString(
      [self encodedResourcePathForDatabaseID:self.databaseID].CanonicalString());
}

#pragma mark - FSTFieldValue <=> Value proto

- (GCFSValue *)encodedFieldValue:(FSTFieldValue *)fieldValue {
  Class fieldClass = [fieldValue class];
  if (fieldClass == [FSTNullValue class]) {
    return [self encodedNull];

  } else if (fieldClass == [FSTBooleanValue class]) {
    return [self encodedBool:[[fieldValue value] boolValue]];

  } else if (fieldClass == [FSTIntegerValue class]) {
    return [self encodedInteger:[[fieldValue value] longLongValue]];

  } else if (fieldClass == [FSTDoubleValue class]) {
    return [self encodedDouble:[[fieldValue value] doubleValue]];

  } else if (fieldClass == [FSTStringValue class]) {
    return [self encodedString:[fieldValue value]];

  } else if (fieldClass == [FSTTimestampValue class]) {
    return [self encodedTimestampValue:[fieldValue value]];

  } else if (fieldClass == [FSTGeoPointValue class]) {
    return [self encodedGeoPointValue:[fieldValue value]];

  } else if (fieldClass == [FSTBlobValue class]) {
    return [self encodedBlobValue:[fieldValue value]];

  } else if (fieldClass == [FSTReferenceValue class]) {
    FSTReferenceValue *ref = (FSTReferenceValue *)fieldValue;
    return [self encodedReferenceValueForDatabaseID:[ref databaseID] key:[ref value]];

  } else if (fieldClass == [FSTObjectValue class]) {
    GCFSValue *result = [GCFSValue message];
    result.mapValue = [self encodedMapValue:(FSTObjectValue *)fieldValue];
    return result;

  } else if (fieldClass == [FSTArrayValue class]) {
    GCFSValue *result = [GCFSValue message];
    result.arrayValue = [self encodedArrayValue:(FSTArrayValue *)fieldValue];
    return result;

  } else {
    FSTFail(@"Unhandled type %@ on %@", NSStringFromClass([fieldValue class]), fieldValue);
  }
}

- (FSTFieldValue *)decodedFieldValue:(GCFSValue *)valueProto {
  switch (valueProto.valueTypeOneOfCase) {
    case GCFSValue_ValueType_OneOfCase_NullValue:
      return [FSTNullValue nullValue];

    case GCFSValue_ValueType_OneOfCase_BooleanValue:
      return [FSTBooleanValue booleanValue:valueProto.booleanValue];

    case GCFSValue_ValueType_OneOfCase_IntegerValue:
      return [FSTIntegerValue integerValue:valueProto.integerValue];

    case GCFSValue_ValueType_OneOfCase_DoubleValue:
      return [FSTDoubleValue doubleValue:valueProto.doubleValue];

    case GCFSValue_ValueType_OneOfCase_StringValue:
      return [FSTStringValue stringValue:valueProto.stringValue];

    case GCFSValue_ValueType_OneOfCase_TimestampValue:
      return [FSTTimestampValue timestampValue:[self decodedTimestamp:valueProto.timestampValue]];

    case GCFSValue_ValueType_OneOfCase_GeoPointValue:
      return [FSTGeoPointValue geoPointValue:[self decodedGeoPoint:valueProto.geoPointValue]];

    case GCFSValue_ValueType_OneOfCase_BytesValue:
      return [FSTBlobValue blobValue:valueProto.bytesValue];

    case GCFSValue_ValueType_OneOfCase_ReferenceValue:
      return [self decodedReferenceValue:valueProto.referenceValue];

    case GCFSValue_ValueType_OneOfCase_ArrayValue:
      return [self decodedArrayValue:valueProto.arrayValue];

    case GCFSValue_ValueType_OneOfCase_MapValue:
      return [self decodedMapValue:valueProto.mapValue];

    default:
      FSTFail(@"Unhandled type %d on %@", valueProto.valueTypeOneOfCase, valueProto);
  }
}

- (GCFSValue *)encodedNull {
  GCFSValue *result = [GCFSValue message];
  result.nullValue = GPBNullValue_NullValue;
  return result;
}

- (GCFSValue *)encodedBool:(BOOL)value {
  GCFSValue *result = [GCFSValue message];
  result.booleanValue = value;
  return result;
}

- (GCFSValue *)encodedDouble:(double)value {
  GCFSValue *result = [GCFSValue message];
  result.doubleValue = value;
  return result;
}

- (GCFSValue *)encodedInteger:(int64_t)value {
  GCFSValue *result = [GCFSValue message];
  result.integerValue = value;
  return result;
}

- (GCFSValue *)encodedString:(NSString *)value {
  GCFSValue *result = [GCFSValue message];
  result.stringValue = value;
  return result;
}

- (GCFSValue *)encodedTimestampValue:(FIRTimestamp *)value {
  GCFSValue *result = [GCFSValue message];
  result.timestampValue = [self encodedTimestamp:value];
  return result;
}

- (GCFSValue *)encodedGeoPointValue:(FIRGeoPoint *)value {
  GCFSValue *result = [GCFSValue message];
  result.geoPointValue = [self encodedGeoPoint:value];
  return result;
}

- (GCFSValue *)encodedBlobValue:(NSData *)value {
  GCFSValue *result = [GCFSValue message];
  result.bytesValue = value;
  return result;
}

- (GCFSValue *)encodedReferenceValueForDatabaseID:(const DatabaseId *)databaseID
                                              key:(const DocumentKey &)key {
  FSTAssert(*databaseID == *self.databaseID, @"Database %s:%s cannot encode reference from %s:%s",
            self.databaseID->project_id().c_str(), self.databaseID->database_id().c_str(),
            databaseID->project_id().c_str(), databaseID->database_id().c_str());
  GCFSValue *result = [GCFSValue message];
  result.referenceValue = [self encodedResourcePathForDatabaseID:databaseID path:key.path()];
  return result;
}

- (FSTReferenceValue *)decodedReferenceValue:(NSString *)resourceName {
  const ResourcePath path = [self decodedResourcePathWithDatabaseID:resourceName];
  const std::string &project = path[1];
  const std::string &database = path[3];
  const DocumentKey key{[self localResourcePathForQualifiedResourcePath:path]};

  const DatabaseId database_id(project, database);
  FSTAssert(database_id == *self.databaseID, @"Database %s:%s cannot encode reference from %s:%s",
            self.databaseID->project_id().c_str(), self.databaseID->database_id().c_str(),
            database_id.project_id().c_str(), database_id.database_id().c_str());
  return [FSTReferenceValue referenceValue:key databaseID:self.databaseID];
}

- (GCFSArrayValue *)encodedArrayValue:(FSTArrayValue *)arrayValue {
  GCFSArrayValue *proto = [GCFSArrayValue message];
  NSMutableArray<GCFSValue *> *protoContents = [proto valuesArray];

  [[arrayValue internalValue]
      enumerateObjectsUsingBlock:^(FSTFieldValue *value, NSUInteger idx, BOOL *stop) {
        GCFSValue *converted = [self encodedFieldValue:value];
        [protoContents addObject:converted];
      }];
  return proto;
}

- (FSTArrayValue *)decodedArrayValue:(GCFSArrayValue *)arrayValue {
  NSMutableArray<FSTFieldValue *> *contents =
      [NSMutableArray arrayWithCapacity:arrayValue.valuesArray_Count];

  [arrayValue.valuesArray
      enumerateObjectsUsingBlock:^(GCFSValue *value, NSUInteger idx, BOOL *stop) {
        [contents addObject:[self decodedFieldValue:value]];
      }];
  return [[FSTArrayValue alloc] initWithValueNoCopy:contents];
}

- (GCFSMapValue *)encodedMapValue:(FSTObjectValue *)value {
  GCFSMapValue *result = [GCFSMapValue message];
  result.fields = [self encodedFields:value];
  return result;
}

- (FSTObjectValue *)decodedMapValue:(GCFSMapValue *)map {
  return [self decodedFields:map.fields];
}

/**
 * Encodes an FSTObjectValue into a dictionary.
 * @return a new dictionary that can be assigned to a field in another proto.
 */
- (NSMutableDictionary<NSString *, GCFSValue *> *)encodedFields:(FSTObjectValue *)value {
  FSTImmutableSortedDictionary<NSString *, FSTFieldValue *> *fields = value.internalValue;
  NSMutableDictionary<NSString *, GCFSValue *> *result = [NSMutableDictionary dictionary];
  [fields enumerateKeysAndObjectsUsingBlock:^(NSString *key, FSTFieldValue *obj, BOOL *stop) {
    GCFSValue *converted = [self encodedFieldValue:obj];
    result[key] = converted;
  }];
  return result;
}

- (FSTObjectValue *)decodedFields:(NSDictionary<NSString *, GCFSValue *> *)fields {
  __block FSTObjectValue *result = [FSTObjectValue objectValue];
  [fields enumerateKeysAndObjectsUsingBlock:^(NSString *_Nonnull key, GCFSValue *_Nonnull obj,
                                              BOOL *_Nonnull stop) {
    FieldPath path{util::MakeString(key)};
    FSTFieldValue *value = [self decodedFieldValue:obj];
    result = [result objectBySettingValue:value forPath:path];
  }];
  return result;
}

#pragma mark - FSTObjectValue <=> Document proto

- (GCFSDocument *)encodedDocumentWithFields:(FSTObjectValue *)objectValue
                                        key:(const DocumentKey &)key {
  GCFSDocument *proto = [GCFSDocument message];
  proto.name = [self encodedDocumentKey:key];
  proto.fields = [self encodedFields:objectValue];
  return proto;
}

#pragma mark - FSTMaybeDocument <= BatchGetDocumentsResponse proto

- (FSTMaybeDocument *)decodedMaybeDocumentFromBatch:(GCFSBatchGetDocumentsResponse *)response {
  switch (response.resultOneOfCase) {
    case GCFSBatchGetDocumentsResponse_Result_OneOfCase_Found:
      return [self decodedFoundDocument:response];
    case GCFSBatchGetDocumentsResponse_Result_OneOfCase_Missing:
      return [self decodedDeletedDocument:response];
    default:
      FSTFail(@"Unknown document type: %@", response);
  }
}

- (FSTDocument *)decodedFoundDocument:(GCFSBatchGetDocumentsResponse *)response {
  FSTAssert(!!response.found, @"Tried to deserialize a found document from a deleted document.");
  const DocumentKey key = [self decodedDocumentKey:response.found.name];
  FSTObjectValue *value = [self decodedFields:response.found.fields];
  FSTSnapshotVersion *version = [self decodedVersion:response.found.updateTime];
  FSTAssert(![version isEqual:[FSTSnapshotVersion noVersion]],
            @"Got a document response with no snapshot version");

  return [FSTDocument documentWithData:value key:key version:version hasLocalMutations:NO];
}

- (FSTDeletedDocument *)decodedDeletedDocument:(GCFSBatchGetDocumentsResponse *)response {
  FSTAssert(!!response.missing, @"Tried to deserialize a deleted document from a found document.");
  const DocumentKey key = [self decodedDocumentKey:response.missing];
  FSTSnapshotVersion *version = [self decodedVersion:response.readTime];
  FSTAssert(![version isEqual:[FSTSnapshotVersion noVersion]],
            @"Got a no document response with no snapshot version");
  return [FSTDeletedDocument documentWithKey:key version:version];
}

#pragma mark - FSTMutation => GCFSWrite proto

- (GCFSWrite *)encodedMutation:(FSTMutation *)mutation {
  GCFSWrite *proto = [GCFSWrite message];

  Class mutationClass = [mutation class];
  if (mutationClass == [FSTSetMutation class]) {
    FSTSetMutation *set = (FSTSetMutation *)mutation;
    proto.update = [self encodedDocumentWithFields:set.value key:set.key];

  } else if (mutationClass == [FSTPatchMutation class]) {
    FSTPatchMutation *patch = (FSTPatchMutation *)mutation;
    proto.update = [self encodedDocumentWithFields:patch.value key:patch.key];
    proto.updateMask = [self encodedFieldMask:patch.fieldMask];

  } else if (mutationClass == [FSTTransformMutation class]) {
    FSTTransformMutation *transform = (FSTTransformMutation *)mutation;

    proto.transform = [GCFSDocumentTransform message];
    proto.transform.document = [self encodedDocumentKey:transform.key];
    proto.transform.fieldTransformsArray = [self encodedFieldTransforms:transform.fieldTransforms];
    // NOTE: We set a precondition of exists: true as a safety-check, since we always combine
    // FSTTransformMutations with an FSTSetMutation or FSTPatchMutation which (if successful) should
    // end up with an existing document.
    proto.currentDocument.exists = YES;

  } else if (mutationClass == [FSTDeleteMutation class]) {
    FSTDeleteMutation *deleteMutation = (FSTDeleteMutation *)mutation;
    proto.delete_p = [self encodedDocumentKey:deleteMutation.key];

  } else {
    FSTFail(@"Unknown mutation type %@", NSStringFromClass(mutationClass));
  }

  if (!mutation.precondition.IsNone()) {
    proto.currentDocument = [self encodedPrecondition:mutation.precondition];
  }

  return proto;
}

- (FSTMutation *)decodedMutation:(GCFSWrite *)mutation {
  Precondition precondition = [mutation hasCurrentDocument]
                                  ? [self decodedPrecondition:mutation.currentDocument]
                                  : Precondition::None();

  switch (mutation.operationOneOfCase) {
    case GCFSWrite_Operation_OneOfCase_Update:
      if (mutation.hasUpdateMask) {
        return [[FSTPatchMutation alloc] initWithKey:[self decodedDocumentKey:mutation.update.name]
                                           fieldMask:[self decodedFieldMask:mutation.updateMask]
                                               value:[self decodedFields:mutation.update.fields]
                                        precondition:precondition];
      } else {
        return [[FSTSetMutation alloc] initWithKey:[self decodedDocumentKey:mutation.update.name]
                                             value:[self decodedFields:mutation.update.fields]
                                      precondition:precondition];
      }

    case GCFSWrite_Operation_OneOfCase_Delete_p:
      return [[FSTDeleteMutation alloc] initWithKey:[self decodedDocumentKey:mutation.delete_p]
                                       precondition:precondition];

    case GCFSWrite_Operation_OneOfCase_Transform: {
      FSTAssert(precondition == Precondition::Exists(true),
                @"Transforms must have precondition \"exists == true\"");

      return [[FSTTransformMutation alloc]
              initWithKey:[self decodedDocumentKey:mutation.transform.document]
          fieldTransforms:[self decodedFieldTransforms:mutation.transform.fieldTransformsArray]];
    }

    default:
      // Note that insert is intentionally unhandled, since we don't ever deal in them.
      FSTFail(@"Unknown mutation operation: %d", mutation.operationOneOfCase);
  }
}

- (GCFSPrecondition *)encodedPrecondition:(const Precondition &)precondition {
  FSTAssert(!precondition.IsNone(), @"Can't serialize an empty precondition");
  GCFSPrecondition *message = [GCFSPrecondition message];
  if (precondition.type() == Precondition::Type::UpdateTime) {
<<<<<<< HEAD
    message.updateTime =
        [self encodedVersion:static_cast<FSTSnapshotVersion *>(precondition.update_time())];
=======
    message.updateTime = [self encodedVersion:precondition.update_time()];
>>>>>>> 2320ba48
  } else if (precondition.type() == Precondition::Type::Exists) {
    message.exists = precondition == Precondition::Exists(true);
  } else {
    FSTFail(@"Unknown precondition: %@", precondition.description());
  }
  return message;
}

- (Precondition)decodedPrecondition:(GCFSPrecondition *)precondition {
  switch (precondition.conditionTypeOneOfCase) {
    case GCFSPrecondition_ConditionType_OneOfCase_GPBUnsetOneOfCase:
      return Precondition::None();

    case GCFSPrecondition_ConditionType_OneOfCase_Exists:
      return Precondition::Exists(precondition.exists);

    case GCFSPrecondition_ConditionType_OneOfCase_UpdateTime:
      return Precondition::UpdateTime([self decodedVersion:precondition.updateTime]);

    default:
      FSTFail(@"Unrecognized Precondition one-of case %@", precondition);
  }
}

- (GCFSDocumentMask *)encodedFieldMask:(const FieldMask &)fieldMask {
  GCFSDocumentMask *mask = [GCFSDocumentMask message];
  for (const FieldPath &field : fieldMask) {
    [mask.fieldPathsArray addObject:util::WrapNSString(field.CanonicalString())];
  }
  return mask;
}

- (FieldMask)decodedFieldMask:(GCFSDocumentMask *)fieldMask {
  std::vector<FieldPath> fields;
  fields.reserve(fieldMask.fieldPathsArray_Count);
  for (NSString *path in fieldMask.fieldPathsArray) {
    fields.push_back(FieldPath::FromServerFormat(util::MakeStringView(path)));
  }
  return FieldMask(std::move(fields));
}

- (NSMutableArray<GCFSDocumentTransform_FieldTransform *> *)encodedFieldTransforms:
    (const std::vector<FieldTransform> &)fieldTransforms {
  NSMutableArray *protos = [NSMutableArray array];
  for (const FieldTransform &fieldTransform : fieldTransforms) {
    GCFSDocumentTransform_FieldTransform *proto = [self encodedFieldTransform:fieldTransform];
    [protos addObject:proto];
  }
  return protos;
}

- (GCFSDocumentTransform_FieldTransform *)encodedFieldTransform:
    (const FieldTransform &)fieldTransform {
  GCFSDocumentTransform_FieldTransform *proto = [GCFSDocumentTransform_FieldTransform message];
  proto.fieldPath = util::WrapNSString(fieldTransform.path().CanonicalString());
  if (fieldTransform.transformation().type() == TransformOperation::Type::ServerTimestamp) {
    proto.setToServerValue = GCFSDocumentTransform_FieldTransform_ServerValue_RequestTime;

  } else if (fieldTransform.transformation().type() == TransformOperation::Type::ArrayUnion) {
    proto.appendMissingElements = [self
        encodedArrayTransformElements:ArrayTransform::Elements(fieldTransform.transformation())];

  } else if (fieldTransform.transformation().type() == TransformOperation::Type::ArrayRemove) {
    proto.removeAllFromArray_p = [self
        encodedArrayTransformElements:ArrayTransform::Elements(fieldTransform.transformation())];

  } else {
    FSTFail(@"Unknown transform: %d type", fieldTransform.transformation().type());
  }
  return proto;
}

- (GCFSArrayValue *)encodedArrayTransformElements:(const std::vector<FSTFieldValue *> &)elements {
  GCFSArrayValue *proto = [GCFSArrayValue message];
  NSMutableArray<GCFSValue *> *protoContents = [proto valuesArray];

  for (FSTFieldValue *element : elements) {
    GCFSValue *converted = [self encodedFieldValue:element];
    [protoContents addObject:converted];
  }
  return proto;
}

- (std::vector<FieldTransform>)decodedFieldTransforms:
    (NSArray<GCFSDocumentTransform_FieldTransform *> *)protos {
  std::vector<FieldTransform> fieldTransforms;
  fieldTransforms.reserve(protos.count);

  for (GCFSDocumentTransform_FieldTransform *proto in protos) {
    switch (proto.transformTypeOneOfCase) {
      case GCFSDocumentTransform_FieldTransform_TransformType_OneOfCase_SetToServerValue: {
        FSTAssert(
            proto.setToServerValue == GCFSDocumentTransform_FieldTransform_ServerValue_RequestTime,
            @"Unknown transform setToServerValue: %d", proto.setToServerValue);
        fieldTransforms.emplace_back(
            FieldPath::FromServerFormat(util::MakeStringView(proto.fieldPath)),
            absl::make_unique<ServerTimestampTransform>(ServerTimestampTransform::Get()));
        break;
      }

      case GCFSDocumentTransform_FieldTransform_TransformType_OneOfCase_AppendMissingElements: {
        std::vector<FSTFieldValue *> elements =
            [self decodedArrayTransformElements:proto.appendMissingElements];
        fieldTransforms.emplace_back(
            FieldPath::FromServerFormat(util::MakeStringView(proto.fieldPath)),
            absl::make_unique<ArrayTransform>(TransformOperation::Type::ArrayUnion,
                                              std::move(elements)));
        break;
      }

      case GCFSDocumentTransform_FieldTransform_TransformType_OneOfCase_RemoveAllFromArray_p: {
        std::vector<FSTFieldValue *> elements =
            [self decodedArrayTransformElements:proto.removeAllFromArray_p];
        fieldTransforms.emplace_back(
            FieldPath::FromServerFormat(util::MakeStringView(proto.fieldPath)),
            absl::make_unique<ArrayTransform>(TransformOperation::Type::ArrayRemove,
                                              std::move(elements)));
        break;
      }

      default:
        FSTFail(@"Unknown transform: %@", proto);
    }
  }

  return fieldTransforms;
}

- (std::vector<FSTFieldValue *>)decodedArrayTransformElements:(GCFSArrayValue *)proto {
  __block std::vector<FSTFieldValue *> elements;
  [proto.valuesArray enumerateObjectsUsingBlock:^(GCFSValue *value, NSUInteger idx, BOOL *stop) {
    elements.push_back([self decodedFieldValue:value]);
  }];
  return elements;
}

#pragma mark - FSTMutationResult <= GCFSWriteResult proto

- (FSTMutationResult *)decodedMutationResult:(GCFSWriteResult *)mutation {
  // NOTE: Deletes don't have an updateTime.
  FSTSnapshotVersion *_Nullable version =
      mutation.updateTime ? [self decodedVersion:mutation.updateTime] : nil;
  NSMutableArray *_Nullable transformResults = nil;
  if (mutation.transformResultsArray.count > 0) {
    transformResults = [NSMutableArray array];
    for (GCFSValue *result in mutation.transformResultsArray) {
      [transformResults addObject:[self decodedFieldValue:result]];
    }
  }
  return [[FSTMutationResult alloc] initWithVersion:version transformResults:transformResults];
}

#pragma mark - FSTQueryData => GCFSTarget proto

- (nullable NSMutableDictionary<NSString *, NSString *> *)encodedListenRequestLabelsForQueryData:
    (FSTQueryData *)queryData {
  NSString *value = [self encodedLabelForPurpose:queryData.purpose];
  if (!value) {
    return nil;
  }

  NSMutableDictionary<NSString *, NSString *> *result =
      [NSMutableDictionary dictionaryWithCapacity:1];
  [result setObject:value forKey:@"goog-listen-tags"];
  return result;
}

- (nullable NSString *)encodedLabelForPurpose:(FSTQueryPurpose)purpose {
  switch (purpose) {
    case FSTQueryPurposeListen:
      return nil;
    case FSTQueryPurposeExistenceFilterMismatch:
      return @"existence-filter-mismatch";
    case FSTQueryPurposeLimboResolution:
      return @"limbo-document";
    default:
      FSTFail(@"Unrecognized query purpose: %lu", (unsigned long)purpose);
  }
}

- (GCFSTarget *)encodedTarget:(FSTQueryData *)queryData {
  GCFSTarget *result = [GCFSTarget message];
  FSTQuery *query = queryData.query;

  if ([query isDocumentQuery]) {
    result.documents = [self encodedDocumentsTarget:query];
  } else {
    result.query = [self encodedQueryTarget:query];
  }

  result.targetId = queryData.targetID;
  if (queryData.resumeToken.length > 0) {
    result.resumeToken = queryData.resumeToken;
  }

  return result;
}

- (GCFSTarget_DocumentsTarget *)encodedDocumentsTarget:(FSTQuery *)query {
  GCFSTarget_DocumentsTarget *result = [GCFSTarget_DocumentsTarget message];
  NSMutableArray<NSString *> *docs = result.documentsArray;
  [docs addObject:[self encodedQueryPath:query.path]];
  return result;
}

- (FSTQuery *)decodedQueryFromDocumentsTarget:(GCFSTarget_DocumentsTarget *)target {
  NSArray<NSString *> *documents = target.documentsArray;
  FSTAssert(documents.count == 1, @"DocumentsTarget contained other than 1 document %lu",
            (unsigned long)documents.count);

  NSString *name = documents[0];
  return [FSTQuery queryWithPath:[self decodedQueryPath:name]];
}

- (GCFSTarget_QueryTarget *)encodedQueryTarget:(FSTQuery *)query {
  // Dissect the path into parent, collectionId, and optional key filter.
  GCFSTarget_QueryTarget *queryTarget = [GCFSTarget_QueryTarget message];
  if (query.path.size() == 0) {
    queryTarget.parent = [self encodedQueryPath:query.path];
  } else {
    const ResourcePath &path = query.path;
    FSTAssert(path.size() % 2 != 0, @"Document queries with filters are not supported.");
    queryTarget.parent = [self encodedQueryPath:path.PopLast()];
    GCFSStructuredQuery_CollectionSelector *from = [GCFSStructuredQuery_CollectionSelector message];
    from.collectionId = util::WrapNSString(path.last_segment());
    [queryTarget.structuredQuery.fromArray addObject:from];
  }

  // Encode the filters.
  GCFSStructuredQuery_Filter *_Nullable where = [self encodedFilters:query.filters];
  if (where) {
    queryTarget.structuredQuery.where = where;
  }

  NSArray<GCFSStructuredQuery_Order *> *orders = [self encodedSortOrders:query.sortOrders];
  if (orders.count) {
    [queryTarget.structuredQuery.orderByArray addObjectsFromArray:orders];
  }

  if (query.limit != NSNotFound) {
    queryTarget.structuredQuery.limit.value = (int32_t)query.limit;
  }

  if (query.startAt) {
    queryTarget.structuredQuery.startAt = [self encodedBound:query.startAt];
  }

  if (query.endAt) {
    queryTarget.structuredQuery.endAt = [self encodedBound:query.endAt];
  }

  return queryTarget;
}

- (FSTQuery *)decodedQueryFromQueryTarget:(GCFSTarget_QueryTarget *)target {
  ResourcePath path = [self decodedQueryPath:target.parent];

  GCFSStructuredQuery *query = target.structuredQuery;
  NSUInteger fromCount = query.fromArray_Count;
  if (fromCount > 0) {
    FSTAssert(fromCount == 1,
              @"StructuredQuery.from with more than one collection is not supported.");

    GCFSStructuredQuery_CollectionSelector *from = query.fromArray[0];
    path = path.Append(util::MakeString(from.collectionId));
  }

  NSArray<id<FSTFilter>> *filterBy;
  if (query.hasWhere) {
    filterBy = [self decodedFilters:query.where];
  } else {
    filterBy = @[];
  }

  NSArray<FSTSortOrder *> *orderBy;
  if (query.orderByArray_Count > 0) {
    orderBy = [self decodedSortOrders:query.orderByArray];
  } else {
    orderBy = @[];
  }

  NSInteger limit = NSNotFound;
  if (query.hasLimit) {
    limit = query.limit.value;
  }

  FSTBound *_Nullable startAt;
  if (query.hasStartAt) {
    startAt = [self decodedBound:query.startAt];
  }

  FSTBound *_Nullable endAt;
  if (query.hasEndAt) {
    endAt = [self decodedBound:query.endAt];
  }

  return [[FSTQuery alloc] initWithPath:path
                               filterBy:filterBy
                                orderBy:orderBy
                                  limit:limit
                                startAt:startAt
                                  endAt:endAt];
}

#pragma mark Filters

- (GCFSStructuredQuery_Filter *_Nullable)encodedFilters:(NSArray<id<FSTFilter>> *)filters {
  if (filters.count == 0) {
    return nil;
  }
  NSMutableArray<GCFSStructuredQuery_Filter *> *protos = [NSMutableArray array];
  for (id<FSTFilter> filter in filters) {
    if ([filter isKindOfClass:[FSTRelationFilter class]]) {
      [protos addObject:[self encodedRelationFilter:filter]];
    } else {
      [protos addObject:[self encodedUnaryFilter:filter]];
    }
  }
  if (protos.count == 1) {
    // Special case: no existing filters and we only need to add one filter. This can be made the
    // single root filter without a composite filter.
    return protos[0];
  }
  GCFSStructuredQuery_Filter *composite = [GCFSStructuredQuery_Filter message];
  composite.compositeFilter.op = GCFSStructuredQuery_CompositeFilter_Operator_And;
  composite.compositeFilter.filtersArray = protos;
  return composite;
}

- (NSArray<id<FSTFilter>> *)decodedFilters:(GCFSStructuredQuery_Filter *)proto {
  NSMutableArray<id<FSTFilter>> *result = [NSMutableArray array];

  NSArray<GCFSStructuredQuery_Filter *> *filters;
  if (proto.filterTypeOneOfCase ==
      GCFSStructuredQuery_Filter_FilterType_OneOfCase_CompositeFilter) {
    FSTAssert(proto.compositeFilter.op == GCFSStructuredQuery_CompositeFilter_Operator_And,
              @"Only AND-type composite filters are supported, got %d", proto.compositeFilter.op);
    filters = proto.compositeFilter.filtersArray;
  } else {
    filters = @[ proto ];
  }

  for (GCFSStructuredQuery_Filter *filter in filters) {
    switch (filter.filterTypeOneOfCase) {
      case GCFSStructuredQuery_Filter_FilterType_OneOfCase_CompositeFilter:
        FSTFail(@"Nested composite filters are not supported");

      case GCFSStructuredQuery_Filter_FilterType_OneOfCase_FieldFilter:
        [result addObject:[self decodedRelationFilter:filter.fieldFilter]];
        break;

      case GCFSStructuredQuery_Filter_FilterType_OneOfCase_UnaryFilter:
        [result addObject:[self decodedUnaryFilter:filter.unaryFilter]];
        break;

      default:
        FSTFail(@"Unrecognized Filter.filterType %d", filter.filterTypeOneOfCase);
    }
  }
  return result;
}

- (GCFSStructuredQuery_Filter *)encodedRelationFilter:(FSTRelationFilter *)filter {
  GCFSStructuredQuery_Filter *proto = [GCFSStructuredQuery_Filter message];
  GCFSStructuredQuery_FieldFilter *fieldFilter = proto.fieldFilter;
  fieldFilter.field = [self encodedFieldPath:filter.field];
  fieldFilter.op = [self encodedRelationFilterOperator:filter.filterOperator];
  fieldFilter.value = [self encodedFieldValue:filter.value];
  return proto;
}

- (FSTRelationFilter *)decodedRelationFilter:(GCFSStructuredQuery_FieldFilter *)proto {
  FieldPath fieldPath = FieldPath::FromServerFormat(util::MakeString(proto.field.fieldPath));
  FSTRelationFilterOperator filterOperator = [self decodedRelationFilterOperator:proto.op];
  FSTFieldValue *value = [self decodedFieldValue:proto.value];
  return [FSTRelationFilter filterWithField:fieldPath filterOperator:filterOperator value:value];
}

- (GCFSStructuredQuery_Filter *)encodedUnaryFilter:(id<FSTFilter>)filter {
  GCFSStructuredQuery_Filter *proto = [GCFSStructuredQuery_Filter message];
  proto.unaryFilter.field = [self encodedFieldPath:filter.field];
  if ([filter isKindOfClass:[FSTNanFilter class]]) {
    proto.unaryFilter.op = GCFSStructuredQuery_UnaryFilter_Operator_IsNan;
  } else if ([filter isKindOfClass:[FSTNullFilter class]]) {
    proto.unaryFilter.op = GCFSStructuredQuery_UnaryFilter_Operator_IsNull;
  } else {
    FSTFail(@"Unrecognized filter: %@", filter);
  }
  return proto;
}

- (id<FSTFilter>)decodedUnaryFilter:(GCFSStructuredQuery_UnaryFilter *)proto {
  FieldPath field = FieldPath::FromServerFormat(util::MakeString(proto.field.fieldPath));
  switch (proto.op) {
    case GCFSStructuredQuery_UnaryFilter_Operator_IsNan:
      return [[FSTNanFilter alloc] initWithField:field];

    case GCFSStructuredQuery_UnaryFilter_Operator_IsNull:
      return [[FSTNullFilter alloc] initWithField:field];

    default:
      FSTFail(@"Unrecognized UnaryFilter.operator %d", proto.op);
  }
}

- (GCFSStructuredQuery_FieldReference *)encodedFieldPath:(const FieldPath &)fieldPath {
  GCFSStructuredQuery_FieldReference *ref = [GCFSStructuredQuery_FieldReference message];
  ref.fieldPath = util::WrapNSString(fieldPath.CanonicalString());
  return ref;
}

- (GCFSStructuredQuery_FieldFilter_Operator)encodedRelationFilterOperator:
    (FSTRelationFilterOperator)filterOperator {
  switch (filterOperator) {
    case FSTRelationFilterOperatorLessThan:
      return GCFSStructuredQuery_FieldFilter_Operator_LessThan;
    case FSTRelationFilterOperatorLessThanOrEqual:
      return GCFSStructuredQuery_FieldFilter_Operator_LessThanOrEqual;
    case FSTRelationFilterOperatorEqual:
      return GCFSStructuredQuery_FieldFilter_Operator_Equal;
    case FSTRelationFilterOperatorGreaterThanOrEqual:
      return GCFSStructuredQuery_FieldFilter_Operator_GreaterThanOrEqual;
    case FSTRelationFilterOperatorGreaterThan:
      return GCFSStructuredQuery_FieldFilter_Operator_GreaterThan;
    default:
      FSTFail(@"Unhandled FSTRelationFilterOperator: %ld", (long)filterOperator);
  }
}

- (FSTRelationFilterOperator)decodedRelationFilterOperator:
    (GCFSStructuredQuery_FieldFilter_Operator)filterOperator {
  switch (filterOperator) {
    case GCFSStructuredQuery_FieldFilter_Operator_LessThan:
      return FSTRelationFilterOperatorLessThan;
    case GCFSStructuredQuery_FieldFilter_Operator_LessThanOrEqual:
      return FSTRelationFilterOperatorLessThanOrEqual;
    case GCFSStructuredQuery_FieldFilter_Operator_Equal:
      return FSTRelationFilterOperatorEqual;
    case GCFSStructuredQuery_FieldFilter_Operator_GreaterThanOrEqual:
      return FSTRelationFilterOperatorGreaterThanOrEqual;
    case GCFSStructuredQuery_FieldFilter_Operator_GreaterThan:
      return FSTRelationFilterOperatorGreaterThan;
    default:
      FSTFail(@"Unhandled FieldFilter.operator: %d", filterOperator);
  }
}

#pragma mark Property Orders

- (NSArray<GCFSStructuredQuery_Order *> *)encodedSortOrders:(NSArray<FSTSortOrder *> *)orders {
  NSMutableArray<GCFSStructuredQuery_Order *> *protos = [NSMutableArray array];
  for (FSTSortOrder *order in orders) {
    [protos addObject:[self encodedSortOrder:order]];
  }
  return protos;
}

- (NSArray<FSTSortOrder *> *)decodedSortOrders:(NSArray<GCFSStructuredQuery_Order *> *)protos {
  NSMutableArray<FSTSortOrder *> *result = [NSMutableArray arrayWithCapacity:protos.count];
  for (GCFSStructuredQuery_Order *orderProto in protos) {
    [result addObject:[self decodedSortOrder:orderProto]];
  }
  return result;
}

- (GCFSStructuredQuery_Order *)encodedSortOrder:(FSTSortOrder *)sortOrder {
  GCFSStructuredQuery_Order *proto = [GCFSStructuredQuery_Order message];
  proto.field = [self encodedFieldPath:sortOrder.field];
  if (sortOrder.ascending) {
    proto.direction = GCFSStructuredQuery_Direction_Ascending;
  } else {
    proto.direction = GCFSStructuredQuery_Direction_Descending;
  }
  return proto;
}

- (FSTSortOrder *)decodedSortOrder:(GCFSStructuredQuery_Order *)proto {
  FieldPath fieldPath = FieldPath::FromServerFormat(util::MakeString(proto.field.fieldPath));
  BOOL ascending;
  switch (proto.direction) {
    case GCFSStructuredQuery_Direction_Ascending:
      ascending = YES;
      break;
    case GCFSStructuredQuery_Direction_Descending:
      ascending = NO;
      break;
    default:
      FSTFail(@"Unrecognized GCFSStructuredQuery_Direction %d", proto.direction);
  }
  return [FSTSortOrder sortOrderWithFieldPath:fieldPath ascending:ascending];
}

#pragma mark - Bounds/Cursors

- (GCFSCursor *)encodedBound:(FSTBound *)bound {
  GCFSCursor *proto = [GCFSCursor message];
  proto.before = bound.isBefore;
  for (FSTFieldValue *fieldValue in bound.position) {
    GCFSValue *value = [self encodedFieldValue:fieldValue];
    [proto.valuesArray addObject:value];
  }
  return proto;
}

- (FSTBound *)decodedBound:(GCFSCursor *)proto {
  NSMutableArray<FSTFieldValue *> *indexComponents = [NSMutableArray array];

  for (GCFSValue *valueProto in proto.valuesArray) {
    FSTFieldValue *value = [self decodedFieldValue:valueProto];
    [indexComponents addObject:value];
  }

  return [FSTBound boundWithPosition:indexComponents isBefore:proto.before];
}

#pragma mark - FSTWatchChange <= GCFSListenResponse proto

- (FSTWatchChange *)decodedWatchChange:(GCFSListenResponse *)watchChange {
  switch (watchChange.responseTypeOneOfCase) {
    case GCFSListenResponse_ResponseType_OneOfCase_TargetChange:
      return [self decodedTargetChangeFromWatchChange:watchChange.targetChange];

    case GCFSListenResponse_ResponseType_OneOfCase_DocumentChange:
      return [self decodedDocumentChange:watchChange.documentChange];

    case GCFSListenResponse_ResponseType_OneOfCase_DocumentDelete:
      return [self decodedDocumentDelete:watchChange.documentDelete];

    case GCFSListenResponse_ResponseType_OneOfCase_DocumentRemove:
      return [self decodedDocumentRemove:watchChange.documentRemove];

    case GCFSListenResponse_ResponseType_OneOfCase_Filter:
      return [self decodedExistenceFilterWatchChange:watchChange.filter];

    default:
      FSTFail(@"Unknown WatchChange.changeType %" PRId32, watchChange.responseTypeOneOfCase);
  }
}

- (FSTSnapshotVersion *)versionFromListenResponse:(GCFSListenResponse *)watchChange {
  // We have only reached a consistent snapshot for the entire stream if there is a read_time set
  // and it applies to all targets (i.e. the list of targets is empty). The backend is guaranteed to
  // send such responses.
  if (watchChange.responseTypeOneOfCase != GCFSListenResponse_ResponseType_OneOfCase_TargetChange) {
    return [FSTSnapshotVersion noVersion];
  }
  if (watchChange.targetChange.targetIdsArray.count != 0) {
    return [FSTSnapshotVersion noVersion];
  }
  return [self decodedVersion:watchChange.targetChange.readTime];
}

- (FSTWatchTargetChange *)decodedTargetChangeFromWatchChange:(GCFSTargetChange *)change {
  FSTWatchTargetChangeState state = [self decodedWatchTargetChangeState:change.targetChangeType];
  NSMutableArray<NSNumber *> *targetIDs =
      [NSMutableArray arrayWithCapacity:change.targetIdsArray_Count];

  [change.targetIdsArray enumerateValuesWithBlock:^(int32_t value, NSUInteger idx, BOOL *stop) {
    [targetIDs addObject:@(value)];
  }];

  NSError *cause = nil;
  if (change.hasCause) {
    cause = [NSError errorWithDomain:FIRFirestoreErrorDomain
                                code:change.cause.code
                            userInfo:@{NSLocalizedDescriptionKey : change.cause.message}];
  }

  return [[FSTWatchTargetChange alloc] initWithState:state
                                           targetIDs:targetIDs
                                         resumeToken:change.resumeToken
                                               cause:cause];
}

- (FSTWatchTargetChangeState)decodedWatchTargetChangeState:
    (GCFSTargetChange_TargetChangeType)state {
  switch (state) {
    case GCFSTargetChange_TargetChangeType_NoChange:
      return FSTWatchTargetChangeStateNoChange;
    case GCFSTargetChange_TargetChangeType_Add:
      return FSTWatchTargetChangeStateAdded;
    case GCFSTargetChange_TargetChangeType_Remove:
      return FSTWatchTargetChangeStateRemoved;
    case GCFSTargetChange_TargetChangeType_Current:
      return FSTWatchTargetChangeStateCurrent;
    case GCFSTargetChange_TargetChangeType_Reset:
      return FSTWatchTargetChangeStateReset;
    default:
      FSTFail(@"Unexpected TargetChange.state: %" PRId32, state);
  }
}

- (NSArray<NSNumber *> *)decodedIntegerArray:(GPBInt32Array *)values {
  NSMutableArray<NSNumber *> *result = [NSMutableArray arrayWithCapacity:values.count];
  [values enumerateValuesWithBlock:^(int32_t value, NSUInteger idx, BOOL *stop) {
    [result addObject:@(value)];
  }];
  return result;
}

- (FSTDocumentWatchChange *)decodedDocumentChange:(GCFSDocumentChange *)change {
  FSTObjectValue *value = [self decodedFields:change.document.fields];
  const DocumentKey key = [self decodedDocumentKey:change.document.name];
  FSTSnapshotVersion *version = [self decodedVersion:change.document.updateTime];
  FSTAssert(![version isEqual:[FSTSnapshotVersion noVersion]],
            @"Got a document change with no snapshot version");
  FSTMaybeDocument *document =
      [FSTDocument documentWithData:value key:key version:version hasLocalMutations:NO];

  NSArray<NSNumber *> *updatedTargetIds = [self decodedIntegerArray:change.targetIdsArray];
  NSArray<NSNumber *> *removedTargetIds = [self decodedIntegerArray:change.removedTargetIdsArray];

  return [[FSTDocumentWatchChange alloc] initWithUpdatedTargetIDs:updatedTargetIds
                                                 removedTargetIDs:removedTargetIds
                                                      documentKey:document.key
                                                         document:document];
}

- (FSTDocumentWatchChange *)decodedDocumentDelete:(GCFSDocumentDelete *)change {
  const DocumentKey key = [self decodedDocumentKey:change.document];
  // Note that version might be unset in which case we use [FSTSnapshotVersion noVersion]
  FSTSnapshotVersion *version = [self decodedVersion:change.readTime];
  FSTMaybeDocument *document = [FSTDeletedDocument documentWithKey:key version:version];

  NSArray<NSNumber *> *removedTargetIds = [self decodedIntegerArray:change.removedTargetIdsArray];

  return [[FSTDocumentWatchChange alloc] initWithUpdatedTargetIDs:@[]
                                                 removedTargetIDs:removedTargetIds
                                                      documentKey:document.key
                                                         document:document];
}

- (FSTDocumentWatchChange *)decodedDocumentRemove:(GCFSDocumentRemove *)change {
  const DocumentKey key = [self decodedDocumentKey:change.document];
  NSArray<NSNumber *> *removedTargetIds = [self decodedIntegerArray:change.removedTargetIdsArray];

  return [[FSTDocumentWatchChange alloc] initWithUpdatedTargetIDs:@[]
                                                 removedTargetIDs:removedTargetIds
                                                      documentKey:key
                                                         document:nil];
}

- (FSTExistenceFilterWatchChange *)decodedExistenceFilterWatchChange:(GCFSExistenceFilter *)filter {
  // TODO(dimond): implement existence filter parsing
  FSTExistenceFilter *existenceFilter = [FSTExistenceFilter filterWithCount:filter.count];
  FSTTargetID targetID = filter.targetId;
  return [FSTExistenceFilterWatchChange changeWithFilter:existenceFilter targetID:targetID];
}

@end

NS_ASSUME_NONNULL_END<|MERGE_RESOLUTION|>--- conflicted
+++ resolved
@@ -527,12 +527,7 @@
   FSTAssert(!precondition.IsNone(), @"Can't serialize an empty precondition");
   GCFSPrecondition *message = [GCFSPrecondition message];
   if (precondition.type() == Precondition::Type::UpdateTime) {
-<<<<<<< HEAD
-    message.updateTime =
-        [self encodedVersion:static_cast<FSTSnapshotVersion *>(precondition.update_time())];
-=======
     message.updateTime = [self encodedVersion:precondition.update_time()];
->>>>>>> 2320ba48
   } else if (precondition.type() == Precondition::Type::Exists) {
     message.exists = precondition == Precondition::Exists(true);
   } else {
