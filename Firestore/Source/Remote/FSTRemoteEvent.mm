/*
 * Copyright 2017 Google
 *
 * Licensed under the Apache License, Version 2.0 (the "License");
 * you may not use this file except in compliance with the License.
 * You may obtain a copy of the License at
 *
 *      http://www.apache.org/licenses/LICENSE-2.0
 *
 * Unless required by applicable law or agreed to in writing, software
 * distributed under the License is distributed on an "AS IS" BASIS,
 * WITHOUT WARRANTIES OR CONDITIONS OF ANY KIND, either express or implied.
 * See the License for the specific language governing permissions and
 * limitations under the License.
 */

#import "Firestore/Source/Remote/FSTRemoteEvent.h"

#include <map>
#include <utility>

<<<<<<< HEAD
#import "Firestore/Source/Core/FSTSnapshotVersion.h"
=======
>>>>>>> 24f8c4d7
#import "Firestore/Source/Local/FSTQueryData.h"
#import "Firestore/Source/Model/FSTDocument.h"
#import "Firestore/Source/Remote/FSTWatchChange.h"
#import "Firestore/Source/Util/FSTAssert.h"
#import "Firestore/Source/Util/FSTClasses.h"
<<<<<<< HEAD

=======
>>>>>>> 24f8c4d7
#import "Firestore/Source/Util/FSTLogger.h"
#include "Firestore/core/src/firebase/firestore/model/document_key.h"

using firebase::firestore::model::DocumentKey;
using firebase::firestore::model::SnapshotVersion;

NS_ASSUME_NONNULL_BEGIN

#pragma mark - FSTTargetMapping

@interface FSTTargetMapping ()

/** Private mutator method to add a document key to the mapping */
- (void)addDocumentKey:(const DocumentKey &)documentKey;

/** Private mutator method to remove a document key from the mapping */
- (void)removeDocumentKey:(const DocumentKey &)documentKey;

@end

@implementation FSTTargetMapping

- (void)addDocumentKey:(const DocumentKey &)documentKey {
  @throw FSTAbstractMethodException();  // NOLINT
}

- (void)removeDocumentKey:(const DocumentKey &)documentKey {
  @throw FSTAbstractMethodException();  // NOLINT
}

@end

#pragma mark - FSTResetMapping

@interface FSTResetMapping ()
@property(nonatomic, strong) FSTDocumentKeySet *documents;
@end

@implementation FSTResetMapping

+ (instancetype)mappingWithDocuments:(NSArray<FSTDocument *> *)documents {
  FSTResetMapping *mapping = [[FSTResetMapping alloc] init];
  for (FSTDocument *doc in documents) {
    mapping.documents = [mapping.documents setByAddingObject:doc.key];
  }
  return mapping;
}

- (instancetype)init {
  self = [super init];
  if (self) {
    _documents = [FSTDocumentKeySet keySet];
  }
  return self;
}

- (BOOL)isEqual:(id)other {
  if (other == self) {
    return YES;
  }
  if (![other isMemberOfClass:[FSTResetMapping class]]) {
    return NO;
  }

  FSTResetMapping *otherMapping = (FSTResetMapping *)other;
  return [self.documents isEqual:otherMapping.documents];
}

- (NSUInteger)hash {
  return self.documents.hash;
}

- (void)addDocumentKey:(const DocumentKey &)documentKey {
  self.documents = [self.documents setByAddingObject:documentKey];
}

- (void)removeDocumentKey:(const DocumentKey &)documentKey {
  self.documents = [self.documents setByRemovingObject:documentKey];
}

@end

#pragma mark - FSTUpdateMapping

@interface FSTUpdateMapping ()
@property(nonatomic, strong) FSTDocumentKeySet *addedDocuments;
@property(nonatomic, strong) FSTDocumentKeySet *removedDocuments;
@end

@implementation FSTUpdateMapping

+ (FSTUpdateMapping *)mappingWithAddedDocuments:(NSArray<FSTDocument *> *)added
                               removedDocuments:(NSArray<FSTDocument *> *)removed {
  FSTUpdateMapping *mapping = [[FSTUpdateMapping alloc] init];
  for (FSTDocument *doc in added) {
    mapping.addedDocuments = [mapping.addedDocuments setByAddingObject:doc.key];
  }
  for (FSTDocument *doc in removed) {
    mapping.removedDocuments = [mapping.removedDocuments setByAddingObject:doc.key];
  }
  return mapping;
}

- (instancetype)init {
  self = [super init];
  if (self) {
    _addedDocuments = [FSTDocumentKeySet keySet];
    _removedDocuments = [FSTDocumentKeySet keySet];
  }
  return self;
}

- (BOOL)isEqual:(id)other {
  if (other == self) {
    return YES;
  }
  if (![other isMemberOfClass:[FSTUpdateMapping class]]) {
    return NO;
  }

  FSTUpdateMapping *otherMapping = (FSTUpdateMapping *)other;
  return [self.addedDocuments isEqual:otherMapping.addedDocuments] &&
         [self.removedDocuments isEqual:otherMapping.removedDocuments];
}

- (NSUInteger)hash {
  return self.addedDocuments.hash * 31 + self.removedDocuments.hash;
}

- (FSTDocumentKeySet *)applyTo:(FSTDocumentKeySet *)keys {
  __block FSTDocumentKeySet *result = keys;
  [self.addedDocuments enumerateObjectsUsingBlock:^(FSTDocumentKey *key, BOOL *stop) {
    result = [result setByAddingObject:key];
  }];
  [self.removedDocuments enumerateObjectsUsingBlock:^(FSTDocumentKey *key, BOOL *stop) {
    result = [result setByRemovingObject:key];
  }];
  return result;
}

- (void)addDocumentKey:(const DocumentKey &)documentKey {
  self.addedDocuments = [self.addedDocuments setByAddingObject:documentKey];
  self.removedDocuments = [self.removedDocuments setByRemovingObject:documentKey];
}

- (void)removeDocumentKey:(const DocumentKey &)documentKey {
  self.addedDocuments = [self.addedDocuments setByRemovingObject:documentKey];
  self.removedDocuments = [self.removedDocuments setByAddingObject:documentKey];
}

@end

#pragma mark - FSTTargetChange

@interface FSTTargetChange ()
@property(nonatomic, assign) FSTCurrentStatusUpdate currentStatusUpdate;
@property(nonatomic, strong, nullable) FSTTargetMapping *mapping;
@property(nonatomic, strong) NSData *resumeToken;
@end

@implementation FSTTargetChange {
  SnapshotVersion _snapshotVersion;
}

- (instancetype)init {
  if (self = [super init]) {
    _currentStatusUpdate = FSTCurrentStatusUpdateNone;
    _resumeToken = [NSData data];
  }
  return self;
}

- (instancetype)initWithSnapshotVersion:(SnapshotVersion)snapshotVersion {
  if (self = [self init]) {
    _snapshotVersion = std::move(snapshotVersion);
  }
  return self;
}

- (const SnapshotVersion &)snapshotVersion {
  return _snapshotVersion;
}

+ (instancetype)changeWithDocuments:(NSArray<FSTMaybeDocument *> *)docs
                currentStatusUpdate:(FSTCurrentStatusUpdate)currentStatusUpdate {
  FSTUpdateMapping *mapping = [[FSTUpdateMapping alloc] init];
  for (FSTMaybeDocument *doc in docs) {
    if ([doc isKindOfClass:[FSTDeletedDocument class]]) {
      mapping.removedDocuments = [mapping.removedDocuments setByAddingObject:doc.key];
    } else {
      mapping.addedDocuments = [mapping.addedDocuments setByAddingObject:doc.key];
    }
  }
  FSTTargetChange *change = [[FSTTargetChange alloc] init];
  change.mapping = mapping;
  change.currentStatusUpdate = currentStatusUpdate;
  return change;
}

+ (instancetype)changeWithMapping:(FSTTargetMapping *)mapping
                  snapshotVersion:(SnapshotVersion)snapshotVersion
              currentStatusUpdate:(FSTCurrentStatusUpdate)currentStatusUpdate {
  FSTTargetChange *change = [[FSTTargetChange alloc] init];
  change.mapping = mapping;
  change->_snapshotVersion = std::move(snapshotVersion);
  change.currentStatusUpdate = currentStatusUpdate;
  return change;
}

- (FSTTargetMapping *)mapping {
  if (!_mapping) {
    // Create an FSTUpdateMapping by default, since resets are always explicit
    _mapping = [[FSTUpdateMapping alloc] init];
  }
  return _mapping;
}

/**
 * Sets the resume token but only when it has a new value. Empty resumeTokens are
 * discarded.
 */
- (void)setResumeToken:(NSData *)resumeToken {
  if (resumeToken.length > 0) {
    _resumeToken = resumeToken;
  }
}

@end

#pragma mark - FSTRemoteEvent

@interface FSTRemoteEvent () {
  NSMutableDictionary<FSTBoxedTargetID *, FSTTargetChange *> *_targetChanges;
}

- (instancetype)
initWithSnapshotVersion:(SnapshotVersion)snapshotVersion
          targetChanges:(NSMutableDictionary<FSTBoxedTargetID *, FSTTargetChange *> *)targetChanges
        documentUpdates:(std::map<DocumentKey, FSTMaybeDocument *>)documentUpdates
         limboDocuments:(FSTDocumentKeySet *)limboDocuments;
<<<<<<< HEAD

@property(nonatomic, strong) FSTSnapshotVersion *snapshotVersion;
=======
>>>>>>> 24f8c4d7

@end

@implementation FSTRemoteEvent {
  std::map<DocumentKey, FSTMaybeDocument *> _documentUpdates;
<<<<<<< HEAD
}
+ (instancetype)eventWithSnapshotVersion:(FSTSnapshotVersion *)snapshotVersion
                           targetChanges:
                               (NSMutableDictionary<NSNumber *, FSTTargetChange *> *)targetChanges
                         documentUpdates:(std::map<DocumentKey, FSTMaybeDocument *>)documentUpdates
                          limboDocuments:(FSTDocumentKeySet *)limboDocuments {
  return [[FSTRemoteEvent alloc] initWithSnapshotVersion:snapshotVersion
                                           targetChanges:targetChanges
                                         documentUpdates:std::move(documentUpdates)
                                          limboDocuments:limboDocuments];
=======
  SnapshotVersion _snapshotVersion;
>>>>>>> 24f8c4d7
}

- (instancetype)initWithSnapshotVersion:(SnapshotVersion)snapshotVersion
                          targetChanges:
                              (NSMutableDictionary<NSNumber *, FSTTargetChange *> *)targetChanges
                        documentUpdates:(std::map<DocumentKey, FSTMaybeDocument *>)documentUpdates
                         limboDocuments:(FSTDocumentKeySet *)limboDocuments {
  self = [super init];
  if (self) {
    _snapshotVersion = std::move(snapshotVersion);
    _targetChanges = targetChanges;
    _documentUpdates = std::move(documentUpdates);
    _limboDocumentChanges = limboDocuments;
  }
  return self;
}

- (void)filterUpdatesFromTargetChange:(FSTTargetChange *)targetChange
                    existingDocuments:(FSTDocumentKeySet *)existingDocuments {
  if ([targetChange.mapping isKindOfClass:[FSTUpdateMapping class]]) {
    FSTUpdateMapping *update = (FSTUpdateMapping *)targetChange.mapping;
    FSTDocumentKeySet *added = update.addedDocuments;
    __block FSTDocumentKeySet *result = added;
    [added enumerateObjectsUsingBlock:^(FSTDocumentKey *docKey, BOOL *stop) {
      if ([existingDocuments containsObject:docKey]) {
        result = [result setByRemovingObject:docKey];
      }
    }];
    update.addedDocuments = result;
  }
}

- (void)synthesizeDeleteForLimboTargetChange:(FSTTargetChange *)targetChange
                                         key:(const DocumentKey &)key {
  if (targetChange.currentStatusUpdate == FSTCurrentStatusUpdateMarkCurrent &&
      _documentUpdates.find(key) == _documentUpdates.end()) {
    // When listening to a query the server responds with a snapshot containing documents
    // matching the query and a current marker telling us we're now in sync. It's possible for
    // these to arrive as separate remote events or as a single remote event. For a document
    // query, there will be no documents sent in the response if the document doesn't exist.
    //
    // If the snapshot arrives separately from the current marker, we handle it normally and
    // updateTrackedLimboDocumentsWithChanges:targetID: will resolve the limbo status of the
    // document, removing it from limboDocumentRefs. This works because clients only initiate
    // limbo resolution when a target is current and because all current targets are always at a
    // consistent snapshot.
    //
    // However, if the document doesn't exist and the current marker arrives, the document is
    // not present in the snapshot and our normal view handling would consider the document to
    // remain in limbo indefinitely because there are no updates to the document. To avoid this,
    // we specially handle this just this case here: synthesizing a delete.
    //
    // TODO(dimond): Ideally we would have an explicit lookup query instead resulting in an
    // explicit delete message and we could remove this special logic.
    _documentUpdates[key] = [FSTDeletedDocument documentWithKey:key version:_snapshotVersion];
    _limboDocumentChanges = [_limboDocumentChanges setByAddingObject:key];
  }
}

- (NSDictionary<FSTBoxedTargetID *, FSTTargetChange *> *)targetChanges {
  return _targetChanges;
}

- (const std::map<DocumentKey, FSTMaybeDocument *> &)documentUpdates {
  return _documentUpdates;
}

- (const SnapshotVersion &)snapshotVersion {
  return _snapshotVersion;
}

/** Adds a document update to this remote event */
- (void)addDocumentUpdate:(FSTMaybeDocument *)document {
  _documentUpdates[document.key] = document;
}

/** Handles an existence filter mismatch */
- (void)handleExistenceFilterMismatchForTargetID:(FSTBoxedTargetID *)targetID {
  // An existence filter mismatch will reset the query and we need to reset the mapping to contain
  // no documents and an empty resume token.
  //
  // Note:
  //   * The reset mapping is empty, specifically forcing the consumer of the change to
  //     forget all keys for this targetID;
  //   * The resume snapshot for this target must be reset
  //   * The target must be unacked because unwatching and rewatching introduces a race for
  //     changes.
  //
  // TODO(dimond): keep track of reset targets not to raise.
  FSTTargetChange *targetChange =
      [FSTTargetChange changeWithMapping:[[FSTResetMapping alloc] init]
                         snapshotVersion:SnapshotVersion::None()
                     currentStatusUpdate:FSTCurrentStatusUpdateMarkNotCurrent];
  _targetChanges[targetID] = targetChange;
}

@end

#pragma mark - FSTWatchChangeAggregator

@interface FSTWatchChangeAggregator ()

/** Keeps track of the current target mappings */
@property(nonatomic, strong, readonly)
    NSMutableDictionary<FSTBoxedTargetID *, FSTTargetChange *> *targetChanges;

/** The set of open listens on the client */
@property(nonatomic, strong, readonly)
    NSDictionary<FSTBoxedTargetID *, FSTQueryData *> *listenTargets;

/** Whether this aggregator was frozen and can no longer be modified */
@property(nonatomic, assign) BOOL frozen;

@end

@implementation FSTWatchChangeAggregator {
  NSMutableDictionary<FSTBoxedTargetID *, FSTExistenceFilter *> *_existenceFilters;
  /** Keeps track of document to update */
  std::map<DocumentKey, FSTMaybeDocument *> _documentUpdates;

  FSTDocumentKeySet *_limboDocuments;
<<<<<<< HEAD
=======
  /** The snapshot version for every target change this creates. */
  SnapshotVersion _snapshotVersion;
>>>>>>> 24f8c4d7
}

- (instancetype)
initWithSnapshotVersion:(SnapshotVersion)snapshotVersion
          listenTargets:(NSDictionary<FSTBoxedTargetID *, FSTQueryData *> *)listenTargets
 pendingTargetResponses:(NSDictionary<FSTBoxedTargetID *, NSNumber *> *)pendingTargetResponses {
  self = [super init];
  if (self) {
    _snapshotVersion = std::move(snapshotVersion);

    _frozen = NO;
    _targetChanges = [NSMutableDictionary dictionary];
    _listenTargets = listenTargets;
    _pendingTargetResponses = [NSMutableDictionary dictionaryWithDictionary:pendingTargetResponses];
    _limboDocuments = [FSTDocumentKeySet keySet];
    _existenceFilters = [NSMutableDictionary dictionary];
  }
  return self;
}

- (NSDictionary<FSTBoxedTargetID *, FSTExistenceFilter *> *)existenceFilters {
  return _existenceFilters;
}

- (FSTTargetChange *)targetChangeForTargetID:(FSTBoxedTargetID *)targetID {
  FSTTargetChange *change = self.targetChanges[targetID];
  if (!change) {
    change = [[FSTTargetChange alloc] initWithSnapshotVersion:_snapshotVersion];
    self.targetChanges[targetID] = change;
  }
  return change;
}

- (void)addWatchChanges:(NSArray<FSTWatchChange *> *)watchChanges {
  FSTAssert(!self.frozen, @"Trying to modify frozen FSTWatchChangeAggregator");
  for (FSTWatchChange *watchChange in watchChanges) {
    [self addWatchChange:watchChange];
  }
}

- (void)addWatchChange:(FSTWatchChange *)watchChange {
  FSTAssert(!self.frozen, @"Trying to modify frozen FSTWatchChangeAggregator");
  if ([watchChange isKindOfClass:[FSTDocumentWatchChange class]]) {
    [self addDocumentChange:(FSTDocumentWatchChange *)watchChange];
  } else if ([watchChange isKindOfClass:[FSTWatchTargetChange class]]) {
    [self addTargetChange:(FSTWatchTargetChange *)watchChange];
  } else if ([watchChange isKindOfClass:[FSTExistenceFilterWatchChange class]]) {
    [self addExistenceFilterChange:(FSTExistenceFilterWatchChange *)watchChange];
  } else {
    FSTFail(@"Unknown watch change: %@", watchChange);
  }
}

/**
 * Updates limbo document tracking for a given target-document mapping change. If the target is a
 * limbo target, and the change for the document has only seen limbo targets so far, and we are not
 * already tracking a change for this document, then consider this document a limbo document update.
 * Otherwise, ensure that we don't consider this document a limbo document. Returns true if the
 * change still has only seen limbo resolution changes.
 */
<<<<<<< HEAD
- (BOOL)updateLimboDocuments:(const DocumentKey &)documentKey
                   queryData:(FSTQueryData *)queryData
                 isOnlyLimbo:(BOOL)isOnlyLimbo {
  if (queryData.purpose == FSTQueryPurposeLimboResolution) {
    // If there's already a document update for this document, it's either already in the limbo set,
    // in which case we don't need to add it, or it wasn't a limbo document when it was added, in
    // which case we still don't need to add it. So, we only add to the limbo set if we haven't seen
    // it before and we haven't yet seen a non-limbo target in this change. If there's a non-limbo
    // change for this document later, we'll remove it from the set. Either way, it will stay in the
    // documentUpdates map.
    if (isOnlyLimbo && !_documentUpdates[documentKey]) {
      _limboDocuments = [_limboDocuments setByAddingObject:documentKey];
      return YES;
    }
    // We could technically return isOnlyLimbo here, since this was not a non-limbo target. However,
    // we know that if isOnlyLimbo is true, we must have already seen an update for this document.
    // By returning NO, we can skip the lookup of the document again.
  } else {
    _limboDocuments = [_limboDocuments setByRemovingObject:documentKey];
  }
  return NO;
=======
- (BOOL)updateLimboDocumentsForKey:(const DocumentKey &)documentKey
                         queryData:(FSTQueryData *)queryData
                       isOnlyLimbo:(BOOL)isOnlyLimbo {
  if (!isOnlyLimbo) {
    // It wasn't a limbo doc before, so it definitely isn't now.
    return NO;
  }
  if (_documentUpdates.find(documentKey) == _documentUpdates.end()) {
    // We haven't seen a document update for this key yet.
    if (queryData.purpose == FSTQueryPurposeLimboResolution) {
      // We haven't seen this document before, and this target is a limbo target.
      _limboDocuments = [_limboDocuments setByAddingObject:documentKey];
      return YES;
    } else {
      // We haven't seen the document before, but this is a non-limbo target.
      // Since we haven't seen it, we know it's not in our set of limbo docs. Return NO to ensure
      // that this key is marked as non-limbo.
      return NO;
    }
  } else if (queryData.purpose == FSTQueryPurposeLimboResolution) {
    // We have only seen limbo targets so far for this document, and this is another limbo target.
    return YES;
  } else {
    // We haven't marked this as non-limbo yet, but this target is not a limbo target.
    // Mark the key as non-limbo and make sure it isn't in our set.
    _limboDocuments = [_limboDocuments setByRemovingObject:documentKey];
    return NO;
  }
>>>>>>> 24f8c4d7
}

- (void)addDocumentChange:(FSTDocumentWatchChange *)docChange {
  BOOL relevant = NO;
  BOOL isOnlyLimbo = YES;

  for (FSTBoxedTargetID *targetID in docChange.updatedTargetIDs) {
<<<<<<< HEAD
    FSTQueryData *queryData = [self activeTarget:targetID];
    if (queryData) {
      FSTTargetChange *change = [self targetChangeForTargetID:targetID];
      isOnlyLimbo = [self updateLimboDocuments:docChange.documentKey
                                     queryData:queryData
                                   isOnlyLimbo:isOnlyLimbo];
=======
    FSTQueryData *queryData = [self queryDataForActiveTarget:targetID];
    if (queryData) {
      FSTTargetChange *change = [self targetChangeForTargetID:targetID];
      isOnlyLimbo = [self updateLimboDocumentsForKey:docChange.documentKey
                                           queryData:queryData
                                         isOnlyLimbo:isOnlyLimbo];
>>>>>>> 24f8c4d7
      [change.mapping addDocumentKey:docChange.documentKey];
      relevant = YES;
    }
  }

  for (FSTBoxedTargetID *targetID in docChange.removedTargetIDs) {
<<<<<<< HEAD
    FSTQueryData *queryData = [self activeTarget:targetID];
    if (queryData) {
      FSTTargetChange *change = [self targetChangeForTargetID:targetID];
      isOnlyLimbo = [self updateLimboDocuments:docChange.documentKey
                                     queryData:queryData
                                   isOnlyLimbo:isOnlyLimbo];
=======
    FSTQueryData *queryData = [self queryDataForActiveTarget:targetID];
    if (queryData) {
      FSTTargetChange *change = [self targetChangeForTargetID:targetID];
      isOnlyLimbo = [self updateLimboDocumentsForKey:docChange.documentKey
                                           queryData:queryData
                                         isOnlyLimbo:isOnlyLimbo];
>>>>>>> 24f8c4d7
      [change.mapping removeDocumentKey:docChange.documentKey];
      relevant = YES;
    }
  }

  // Only update the document if there is a new document to replace, this might be just a target
  // update instead.
  if (docChange.document && relevant) {
    _documentUpdates[docChange.documentKey] = docChange.document;
  }
}

- (void)addTargetChange:(FSTWatchTargetChange *)targetChange {
  for (FSTBoxedTargetID *targetID in targetChange.targetIDs) {
    FSTTargetChange *change = [self targetChangeForTargetID:targetID];
    switch (targetChange.state) {
      case FSTWatchTargetChangeStateNoChange:
        if ([self isActiveTarget:targetID]) {
          // Creating the change above satisfies the semantics of no-change.
          change.resumeToken = targetChange.resumeToken;
        }
        break;
      case FSTWatchTargetChangeStateAdded:
        [self recordResponseForTargetID:targetID];
        if (!self.pendingTargetResponses[targetID]) {
          // We have a freshly added target, so we need to reset any state that we had previously
          // This can happen e.g. when remove and add back a target for existence filter
          // mismatches.
          change.mapping = nil;
          change.currentStatusUpdate = FSTCurrentStatusUpdateNone;
          [_existenceFilters removeObjectForKey:targetID];
        }
        change.resumeToken = targetChange.resumeToken;
        break;
      case FSTWatchTargetChangeStateRemoved:
        // We need to keep track of removed targets to we can post-filter and remove any target
        // changes.
        [self recordResponseForTargetID:targetID];
        FSTAssert(!targetChange.cause, @"WatchChangeAggregator does not handle errored targets.");
        break;
      case FSTWatchTargetChangeStateCurrent:
        if ([self isActiveTarget:targetID]) {
          change.currentStatusUpdate = FSTCurrentStatusUpdateMarkCurrent;
          change.resumeToken = targetChange.resumeToken;
        }
        break;
      case FSTWatchTargetChangeStateReset:
        if ([self isActiveTarget:targetID]) {
          // Overwrite any existing target mapping with a reset mapping. Every subsequent update
          // will modify the reset mapping, not an update mapping.
          change.mapping = [[FSTResetMapping alloc] init];
          change.resumeToken = targetChange.resumeToken;
        }
        break;
      default:
        FSTWarn(@"Unknown target watch change type: %ld", (long)targetChange.state);
    }
  }
}

/**
 * Records that we got a watch target add/remove by decrementing the number of pending target
 * responses that we have.
 */
- (void)recordResponseForTargetID:(FSTBoxedTargetID *)targetID {
  NSNumber *count = self.pendingTargetResponses[targetID];
  int newCount = count ? [count intValue] - 1 : -1;
  if (newCount == 0) {
    [self.pendingTargetResponses removeObjectForKey:targetID];
  } else {
    self.pendingTargetResponses[targetID] = @(newCount);
  }
}

/**
 * Returns true if the given targetId is active. Active targets are those for which there are no
 * pending requests to add a listen and are in the current list of targets the client cares about.
 *
 * Clients can repeatedly listen and stop listening to targets, so this check is useful in
 * preventing in preventing race conditions for a target where events arrive but the server hasn't
 * yet acknowledged the intended change in state.
 */
- (BOOL)isActiveTarget:(FSTBoxedTargetID *)targetID {
<<<<<<< HEAD
  return [self activeTarget:targetID] != nil;
}

- (FSTQueryData *_Nullable)activeTarget:(FSTBoxedTargetID *)targetID {
  FSTQueryData *queryData = self.listenTargets[targetID];
  return queryData && !self.pendingTargetResponses[targetID] ? queryData : nil;
=======
  return [self queryDataForActiveTarget:targetID] != nil;
}

- (FSTQueryData *_Nullable)queryDataForActiveTarget:(FSTBoxedTargetID *)targetID {
  FSTQueryData *queryData = self.listenTargets[targetID];
  return (queryData && !self.pendingTargetResponses[targetID]) ? queryData : nil;
>>>>>>> 24f8c4d7
}

- (void)addExistenceFilterChange:(FSTExistenceFilterWatchChange *)existenceFilterChange {
  FSTBoxedTargetID *targetID = @(existenceFilterChange.targetID);
  if ([self isActiveTarget:targetID]) {
    _existenceFilters[targetID] = existenceFilterChange.filter;
  }
}

- (FSTRemoteEvent *)remoteEvent {
  NSMutableDictionary<FSTBoxedTargetID *, FSTTargetChange *> *targetChanges = self.targetChanges;

  NSMutableArray *targetsToRemove = [NSMutableArray array];

  // Apply any inactive targets.
  for (FSTBoxedTargetID *targetID in [targetChanges keyEnumerator]) {
    if (![self isActiveTarget:targetID]) {
      [targetsToRemove addObject:targetID];
    }
  }

  [targetChanges removeObjectsForKeys:targetsToRemove];

  // Mark this aggregator as frozen so no further modifications are made.
  self.frozen = YES;
<<<<<<< HEAD
  return [FSTRemoteEvent eventWithSnapshotVersion:self.snapshotVersion
                                    targetChanges:targetChanges
                                  documentUpdates:_documentUpdates
                                   limboDocuments:_limboDocuments];
=======
  return [[FSTRemoteEvent alloc] initWithSnapshotVersion:_snapshotVersion
                                           targetChanges:targetChanges
                                         documentUpdates:_documentUpdates
                                          limboDocuments:_limboDocuments];
>>>>>>> 24f8c4d7
}

@end

NS_ASSUME_NONNULL_END<|MERGE_RESOLUTION|>--- conflicted
+++ resolved
@@ -19,19 +19,11 @@
 #include <map>
 #include <utility>
 
-<<<<<<< HEAD
-#import "Firestore/Source/Core/FSTSnapshotVersion.h"
-=======
->>>>>>> 24f8c4d7
 #import "Firestore/Source/Local/FSTQueryData.h"
 #import "Firestore/Source/Model/FSTDocument.h"
 #import "Firestore/Source/Remote/FSTWatchChange.h"
 #import "Firestore/Source/Util/FSTAssert.h"
 #import "Firestore/Source/Util/FSTClasses.h"
-<<<<<<< HEAD
-
-=======
->>>>>>> 24f8c4d7
 #import "Firestore/Source/Util/FSTLogger.h"
 #include "Firestore/core/src/firebase/firestore/model/document_key.h"
 
@@ -267,35 +259,11 @@
   NSMutableDictionary<FSTBoxedTargetID *, FSTTargetChange *> *_targetChanges;
 }
 
-- (instancetype)
-initWithSnapshotVersion:(SnapshotVersion)snapshotVersion
-          targetChanges:(NSMutableDictionary<FSTBoxedTargetID *, FSTTargetChange *> *)targetChanges
-        documentUpdates:(std::map<DocumentKey, FSTMaybeDocument *>)documentUpdates
-         limboDocuments:(FSTDocumentKeySet *)limboDocuments;
-<<<<<<< HEAD
-
-@property(nonatomic, strong) FSTSnapshotVersion *snapshotVersion;
-=======
->>>>>>> 24f8c4d7
-
 @end
 
 @implementation FSTRemoteEvent {
   std::map<DocumentKey, FSTMaybeDocument *> _documentUpdates;
-<<<<<<< HEAD
-}
-+ (instancetype)eventWithSnapshotVersion:(FSTSnapshotVersion *)snapshotVersion
-                           targetChanges:
-                               (NSMutableDictionary<NSNumber *, FSTTargetChange *> *)targetChanges
-                         documentUpdates:(std::map<DocumentKey, FSTMaybeDocument *>)documentUpdates
-                          limboDocuments:(FSTDocumentKeySet *)limboDocuments {
-  return [[FSTRemoteEvent alloc] initWithSnapshotVersion:snapshotVersion
-                                           targetChanges:targetChanges
-                                         documentUpdates:std::move(documentUpdates)
-                                          limboDocuments:limboDocuments];
-=======
   SnapshotVersion _snapshotVersion;
->>>>>>> 24f8c4d7
 }
 
 - (instancetype)initWithSnapshotVersion:(SnapshotVersion)snapshotVersion
@@ -417,11 +385,8 @@
   std::map<DocumentKey, FSTMaybeDocument *> _documentUpdates;
 
   FSTDocumentKeySet *_limboDocuments;
-<<<<<<< HEAD
-=======
   /** The snapshot version for every target change this creates. */
   SnapshotVersion _snapshotVersion;
->>>>>>> 24f8c4d7
 }
 
 - (instancetype)
@@ -482,29 +447,6 @@
  * Otherwise, ensure that we don't consider this document a limbo document. Returns true if the
  * change still has only seen limbo resolution changes.
  */
-<<<<<<< HEAD
-- (BOOL)updateLimboDocuments:(const DocumentKey &)documentKey
-                   queryData:(FSTQueryData *)queryData
-                 isOnlyLimbo:(BOOL)isOnlyLimbo {
-  if (queryData.purpose == FSTQueryPurposeLimboResolution) {
-    // If there's already a document update for this document, it's either already in the limbo set,
-    // in which case we don't need to add it, or it wasn't a limbo document when it was added, in
-    // which case we still don't need to add it. So, we only add to the limbo set if we haven't seen
-    // it before and we haven't yet seen a non-limbo target in this change. If there's a non-limbo
-    // change for this document later, we'll remove it from the set. Either way, it will stay in the
-    // documentUpdates map.
-    if (isOnlyLimbo && !_documentUpdates[documentKey]) {
-      _limboDocuments = [_limboDocuments setByAddingObject:documentKey];
-      return YES;
-    }
-    // We could technically return isOnlyLimbo here, since this was not a non-limbo target. However,
-    // we know that if isOnlyLimbo is true, we must have already seen an update for this document.
-    // By returning NO, we can skip the lookup of the document again.
-  } else {
-    _limboDocuments = [_limboDocuments setByRemovingObject:documentKey];
-  }
-  return NO;
-=======
 - (BOOL)updateLimboDocumentsForKey:(const DocumentKey &)documentKey
                          queryData:(FSTQueryData *)queryData
                        isOnlyLimbo:(BOOL)isOnlyLimbo {
@@ -533,7 +475,6 @@
     _limboDocuments = [_limboDocuments setByRemovingObject:documentKey];
     return NO;
   }
->>>>>>> 24f8c4d7
 }
 
 - (void)addDocumentChange:(FSTDocumentWatchChange *)docChange {
@@ -541,42 +482,24 @@
   BOOL isOnlyLimbo = YES;
 
   for (FSTBoxedTargetID *targetID in docChange.updatedTargetIDs) {
-<<<<<<< HEAD
-    FSTQueryData *queryData = [self activeTarget:targetID];
-    if (queryData) {
-      FSTTargetChange *change = [self targetChangeForTargetID:targetID];
-      isOnlyLimbo = [self updateLimboDocuments:docChange.documentKey
-                                     queryData:queryData
-                                   isOnlyLimbo:isOnlyLimbo];
-=======
     FSTQueryData *queryData = [self queryDataForActiveTarget:targetID];
     if (queryData) {
       FSTTargetChange *change = [self targetChangeForTargetID:targetID];
       isOnlyLimbo = [self updateLimboDocumentsForKey:docChange.documentKey
                                            queryData:queryData
                                          isOnlyLimbo:isOnlyLimbo];
->>>>>>> 24f8c4d7
       [change.mapping addDocumentKey:docChange.documentKey];
       relevant = YES;
     }
   }
 
   for (FSTBoxedTargetID *targetID in docChange.removedTargetIDs) {
-<<<<<<< HEAD
-    FSTQueryData *queryData = [self activeTarget:targetID];
-    if (queryData) {
-      FSTTargetChange *change = [self targetChangeForTargetID:targetID];
-      isOnlyLimbo = [self updateLimboDocuments:docChange.documentKey
-                                     queryData:queryData
-                                   isOnlyLimbo:isOnlyLimbo];
-=======
     FSTQueryData *queryData = [self queryDataForActiveTarget:targetID];
     if (queryData) {
       FSTTargetChange *change = [self targetChangeForTargetID:targetID];
       isOnlyLimbo = [self updateLimboDocumentsForKey:docChange.documentKey
                                            queryData:queryData
                                          isOnlyLimbo:isOnlyLimbo];
->>>>>>> 24f8c4d7
       [change.mapping removeDocumentKey:docChange.documentKey];
       relevant = YES;
     }
@@ -660,21 +583,12 @@
  * yet acknowledged the intended change in state.
  */
 - (BOOL)isActiveTarget:(FSTBoxedTargetID *)targetID {
-<<<<<<< HEAD
-  return [self activeTarget:targetID] != nil;
-}
-
-- (FSTQueryData *_Nullable)activeTarget:(FSTBoxedTargetID *)targetID {
-  FSTQueryData *queryData = self.listenTargets[targetID];
-  return queryData && !self.pendingTargetResponses[targetID] ? queryData : nil;
-=======
   return [self queryDataForActiveTarget:targetID] != nil;
 }
 
 - (FSTQueryData *_Nullable)queryDataForActiveTarget:(FSTBoxedTargetID *)targetID {
   FSTQueryData *queryData = self.listenTargets[targetID];
   return (queryData && !self.pendingTargetResponses[targetID]) ? queryData : nil;
->>>>>>> 24f8c4d7
 }
 
 - (void)addExistenceFilterChange:(FSTExistenceFilterWatchChange *)existenceFilterChange {
@@ -700,17 +614,10 @@
 
   // Mark this aggregator as frozen so no further modifications are made.
   self.frozen = YES;
-<<<<<<< HEAD
-  return [FSTRemoteEvent eventWithSnapshotVersion:self.snapshotVersion
-                                    targetChanges:targetChanges
-                                  documentUpdates:_documentUpdates
-                                   limboDocuments:_limboDocuments];
-=======
   return [[FSTRemoteEvent alloc] initWithSnapshotVersion:_snapshotVersion
                                            targetChanges:targetChanges
                                          documentUpdates:_documentUpdates
                                           limboDocuments:_limboDocuments];
->>>>>>> 24f8c4d7
 }
 
 @end
