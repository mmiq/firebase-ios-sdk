--- conflicted
+++ resolved
@@ -54,14 +54,10 @@
 
 - (instancetype)init NS_UNAVAILABLE;
 
-<<<<<<< HEAD
-/** Creates a new query data instance with an updated snapshot version, resume token, and sequence number */
-=======
 /**
  * Creates a new query data instance with an updated snapshot version, resume token, and sequence
  * number.
  */
->>>>>>> dddd7503
 - (instancetype)queryDataByReplacingSnapshotVersion:
                     (firebase::firestore::model::SnapshotVersion)snapshotVersion
                                         resumeToken:(NSData *)resumeToken
