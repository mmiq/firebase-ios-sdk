--- conflicted
+++ resolved
@@ -85,22 +85,15 @@
 /** Creates an FSTRemoteDocumentCache representing the persisted cache of remote documents. */
 - (id<FSTRemoteDocumentCache>)remoteDocumentCache;
 
-<<<<<<< HEAD
 - (long)byteSize;
 
-=======
->>>>>>> a91d4aea
 @property(nonatomic, readonly, assign) const FSTTransactionRunner &run;
 
 @end
 
 @protocol FSTTransactional
 
-<<<<<<< HEAD
-- (void)startTransaction:(const std::string &)label;
-=======
 - (void)startTransaction:(absl::string_view)label;
->>>>>>> a91d4aea
 
 - (void)commitTransaction;
 
@@ -129,11 +122,7 @@
    */
 
   template <typename F>
-<<<<<<< HEAD
-  auto operator()(const std::string &label, F block) const ->
-=======
   auto operator()(absl::string_view label, F block) const ->
->>>>>>> a91d4aea
       typename std::enable_if<std::is_void<decltype(block())>::value, void>::type {
     __strong id<FSTTransactional> strongDb = _db;
     if (!strongDb && _expect_db) {
@@ -149,11 +138,7 @@
   }
 
   template <typename F>
-<<<<<<< HEAD
-  auto operator()(const std::string &label, F block) const ->
-=======
   auto operator()(absl::string_view label, F block) const ->
->>>>>>> a91d4aea
       typename std::enable_if<!std::is_void<decltype(block())>::value, decltype(block())>::type {
     using ReturnT = decltype(block());
     __strong id<FSTTransactional> strongDb = _db;
