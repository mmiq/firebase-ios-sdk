--- conflicted
+++ resolved
@@ -91,7 +91,6 @@
 
 /** Removes the cached entry for the given query data (no-op if no entry exists). */
 - (void)removeQueryData:(FSTQueryData *)queryData;
-<<<<<<< HEAD
 
 - (void)enumerateTargetsUsingBlock:(void (^)(FSTQueryData *queryData,
                                                      BOOL *stop))block;
@@ -104,8 +103,6 @@
 
 - (void)addPotentiallyOrphanedDocuments:(FSTDocumentKeySet *)keys
                        atSequenceNumber:(FSTListenSequenceNumber)sequenceNumber;
-=======
->>>>>>> 861ad89d
 
 /** Returns the number of targets cached. */
 - (int32_t)count;
@@ -119,7 +116,6 @@
 - (nullable FSTQueryData *)queryDataForQuery:(FSTQuery *)query;
 
 /** Adds the given document keys to cached query results of the given target ID. */
-<<<<<<< HEAD
 - (void)addMatchingKeys:(FSTDocumentKeySet *)keys
             forTargetID:(FSTTargetID)targetID
        atSequenceNumber:(FSTListenSequenceNumber)sequenceNumber;
@@ -134,15 +130,6 @@
 
 - (BOOL)removeOrphanedDocument:(FSTDocumentKey *)key
                     upperBound:(FSTListenSequenceNumber)upperBound;
-=======
-- (void)addMatchingKeys:(FSTDocumentKeySet *)keys forTargetID:(FSTTargetID)targetID;
-
-/** Removes the given document keys from the cached query results of the given target ID. */
-- (void)removeMatchingKeys:(FSTDocumentKeySet *)keys forTargetID:(FSTTargetID)targetID;
-
-/** Removes all the keys in the query results of the given target ID. */
-- (void)removeMatchingKeysForTargetID:(FSTTargetID)targetID;
->>>>>>> 861ad89d
 
 - (FSTDocumentKeySet *)matchingKeysForTargetID:(FSTTargetID)targetID;
 
