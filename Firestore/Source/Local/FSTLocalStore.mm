--- conflicted
+++ resolved
@@ -16,12 +16,9 @@
 
 #import "Firestore/Source/Local/FSTLocalStore.h"
 
-<<<<<<< HEAD
-=======
 #include <set>
 
 #import "FIRTimestamp.h"
->>>>>>> 0a661870
 #import "Firestore/Source/Core/FSTListenSequence.h"
 #import "Firestore/Source/Core/FSTQuery.h"
 #import "Firestore/Source/Core/FSTSnapshotVersion.h"
@@ -230,11 +227,7 @@
       [self.heldBatchResults addObject:batchResult];
       affected = [FSTDocumentKeySet keySet];
     } else {
-<<<<<<< HEAD
       affected = [self releaseBatchResults:@[ batchResult ] sequenceNumber:sequenceNumber];
-=======
-      affected = [self releaseBatchResults:@[ batchResult ]];
->>>>>>> 0a661870
     }
 
     [self.mutationQueue performConsistencyCheck];
@@ -276,13 +269,7 @@
 
 - (FSTMaybeDocumentDictionary *)applyRemoteEvent:(FSTRemoteEvent *)remoteEvent {
   return self.persistence.run("Apply remote event", [&]() -> FSTMaybeDocumentDictionary * {
-<<<<<<< HEAD
-    __block std::set<FSTDocumentKey *> orphaned;
     FSTListenSequenceNumber sequenceNumber = [self.listenSequence next];
-=======
-    id<FSTQueryCache> queryCache = self.queryCache;
-
->>>>>>> 0a661870
     [remoteEvent.targetChanges enumerateKeysAndObjectsUsingBlock:^(
                                    NSNumber *targetIDNumber, FSTTargetChange *change, BOOL *stop) {
 
@@ -307,7 +294,6 @@
       //[self.queryCache handleTargetChange:change queryData:queryData orphaned:orphaned];
 
       FSTTargetMapping *mapping = change.mapping;
-      FSTListenSequenceNumber sequenceNumber = queryData.sequenceNumber;
       FSTTargetID targetID = queryData.targetID;
       if (mapping) {
         // First make sure that all references are deleted.
@@ -331,11 +317,6 @@
         }
       }
     }];
-
-    FSTAssert(orphaned.size() == 0, @"Expected to not use orphaned");
-    for (auto it = orphaned.begin(); it != orphaned.end(); ++it) {
-      [self.garbageCollector addPotentialGarbageKey:*it];
-    }
 
     // TODO(klimt): This could probably be an NSMutableDictionary.
     FSTDocumentKeySet *changedDocKeys = [FSTDocumentKeySet keySet];
@@ -378,12 +359,8 @@
       [self.queryCache setLastRemoteSnapshotVersion:remoteVersion];
     }
 
-<<<<<<< HEAD
     FSTDocumentKeySet *releasedWriteKeys =
             [self releaseHeldBatchResultsAtSequenceNumber:sequenceNumber];
-=======
-    FSTDocumentKeySet *releasedWriteKeys = [self releaseHeldBatchResults];
->>>>>>> 0a661870
 
     // Union the two key sets.
     __block FSTDocumentKeySet *keysToRecalc = changedDocKeys;
@@ -464,11 +441,7 @@
     // If this was the last watch target, then we won't get any more watch snapshots, so we should
     // release any held batch results.
     if ([self.targetIDs count] == 0) {
-<<<<<<< HEAD
       [self releaseHeldBatchResultsAtSequenceNumber:[self.listenSequence next]];
-=======
-      [self releaseHeldBatchResults];
->>>>>>> 0a661870
     }
   });
 }
@@ -506,11 +479,7 @@
  *
  * @return the set of keys of docs that were modified by those writes.
  */
-<<<<<<< HEAD
 - (FSTDocumentKeySet *)releaseHeldBatchResultsAtSequenceNumber:(FSTListenSequenceNumber)sequenceNumber {
-=======
-- (FSTDocumentKeySet *)releaseHeldBatchResults {
->>>>>>> 0a661870
   NSMutableArray<FSTMutationBatchResult *> *toRelease = [NSMutableArray array];
   for (FSTMutationBatchResult *batchResult in self.heldBatchResults) {
     if (![self isRemoteUpToVersion:batchResult.commitVersion]) {
@@ -523,11 +492,7 @@
     return [FSTDocumentKeySet keySet];
   } else {
     [self.heldBatchResults removeObjectsInRange:NSMakeRange(0, toRelease.count)];
-<<<<<<< HEAD
     return [self releaseBatchResults:toRelease sequenceNumber:sequenceNumber];
-=======
-    return [self releaseBatchResults:toRelease];
->>>>>>> 0a661870
   }
 }
 
@@ -542,12 +507,8 @@
   return ![self isRemoteUpToVersion:version] || self.heldBatchResults.count > 0;
 }
 
-<<<<<<< HEAD
 - (FSTDocumentKeySet *)releaseBatchResults:(NSArray<FSTMutationBatchResult *> *)batchResults
                             sequenceNumber:(FSTListenSequenceNumber)sequenceNumber{
-=======
-- (FSTDocumentKeySet *)releaseBatchResults:(NSArray<FSTMutationBatchResult *> *)batchResults {
->>>>>>> 0a661870
   NSMutableArray<FSTMutationBatch *> *batches = [NSMutableArray array];
   for (FSTMutationBatchResult *batchResult in batchResults) {
     [self applyBatchResult:batchResult];
