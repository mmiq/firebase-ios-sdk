/*
 * Copyright 2017 Google
 *
 * Licensed under the Apache License, Version 2.0 (the "License");
 * you may not use this file except in compliance with the License.
 * You may obtain a copy of the License at
 *
 *      http://www.apache.org/licenses/LICENSE-2.0
 *
 * Unless required by applicable law or agreed to in writing, software
 * distributed under the License is distributed on an "AS IS" BASIS,
 * WITHOUT WARRANTIES OR CONDITIONS OF ANY KIND, either express or implied.
 * See the License for the specific language governing permissions and
 * limitations under the License.
 */

#import "Firestore/Source/Local/FSTLocalStore.h"

#import "Firestore/Source/Core/FSTListenSequence.h"
#import "Firestore/Source/Core/FSTQuery.h"
#import "Firestore/Source/Core/FSTSnapshotVersion.h"
#import "Firestore/Source/Local/FSTGarbageCollector.h"
#import "Firestore/Source/Local/FSTLocalDocumentsView.h"
#import "Firestore/Source/Local/FSTLocalViewChanges.h"
#import "Firestore/Source/Local/FSTLocalWriteResult.h"
#import "Firestore/Source/Local/FSTMutationQueue.h"
#import "Firestore/Source/Local/FSTPersistence.h"
#import "Firestore/Source/Local/FSTQueryCache.h"
#import "Firestore/Source/Local/FSTQueryData.h"
#import "Firestore/Source/Local/FSTReferenceSet.h"
#import "Firestore/Source/Local/FSTRemoteDocumentCache.h"
#import "Firestore/Source/Model/FSTDocument.h"
#import "Firestore/Source/Model/FSTDocumentDictionary.h"
#import "Firestore/Source/Model/FSTMutation.h"
#import "Firestore/Source/Model/FSTMutationBatch.h"
#import "Firestore/Source/Public/FIRTimestamp.h"
#import "Firestore/Source/Remote/FSTRemoteEvent.h"
#import "Firestore/Source/Util/FSTAssert.h"
#import "Firestore/Source/Util/FSTLogger.h"

#include "Firestore/core/src/firebase/firestore/auth/user.h"
#include "Firestore/core/src/firebase/firestore/core/target_id_generator.h"
#include "Firestore/core/src/firebase/firestore/model/document_key.h"

using firebase::firestore::auth::User;
using firebase::firestore::model::DocumentKey;
using firebase::firestore::core::TargetIdGenerator;
using firebase::firestore::model::DocumentKey;

NS_ASSUME_NONNULL_BEGIN

static const FSTListenSequenceNumber kMaxListenNumber = INT64_MAX;

@interface FSTLocalStore ()

/** Manages our in-memory or durable persistence. */
@property(nonatomic, strong, readonly) id<FSTPersistence> persistence;

/** The set of all mutations that have been sent but not yet been applied to the backend. */
@property(nonatomic, strong) id<FSTMutationQueue> mutationQueue;

/** The set of all cached remote documents. */
@property(nonatomic, strong) id<FSTRemoteDocumentCache> remoteDocumentCache;

/** The "local" view of all documents (layering mutationQueue on top of remoteDocumentCache). */
@property(nonatomic, strong) FSTLocalDocumentsView *localDocuments;

/** The set of document references maintained by any local views. */
@property(nonatomic, strong) FSTReferenceSet *localViewReferences;

/**
 * The garbage collector collects documents that should no longer be cached (e.g. if they are no
 * longer retained by the above reference sets and the garbage collector is performing eager
 * collection).
 */
@property(nonatomic, strong) id<FSTGarbageCollector> garbageCollector;

/** Maps a query to the data about that query. */
@property(nonatomic, strong) id<FSTQueryCache> queryCache;

/** Maps a targetID to data about its query. */
@property(nonatomic, strong) NSMutableDictionary<NSNumber *, FSTQueryData *> *targetIDs;

@property(nonatomic, strong) FSTListenSequence *listenSequence;

/**
 * A heldBatchResult is a mutation batch result (from a write acknowledgement) that arrived before
 * the watch stream got notified of a snapshot that includes the write.  So we "hold" it until
 * the watch stream catches up. It ensures that the local write remains visible (latency
 * compensation) and doesn't temporarily appear reverted because the watch stream is slower than
 * the write stream and so wasn't reflecting it.
 *
 * NOTE: Eventually we want to move this functionality into the remote store.
 */
@property(nonatomic, strong) NSMutableArray<FSTMutationBatchResult *> *heldBatchResults;

@end

@implementation FSTLocalStore {
  /** Used to generate targetIDs for queries tracked locally. */
  TargetIdGenerator _targetIDGenerator;
}

- (instancetype)initWithPersistence:(id<FSTPersistence>)persistence
                   garbageCollector:(id<FSTGarbageCollector>)garbageCollector
                        initialUser:(const User &)initialUser {
  if (self = [super init]) {
    _persistence = persistence;
    _mutationQueue = [persistence mutationQueueForUser:initialUser];
    _remoteDocumentCache = [persistence remoteDocumentCache];
    _queryCache = [persistence queryCache];
    _localDocuments = [FSTLocalDocumentsView viewWithRemoteDocumentCache:_remoteDocumentCache
                                                           mutationQueue:_mutationQueue];
    _localViewReferences = [[FSTReferenceSet alloc] init];

    _garbageCollector = garbageCollector;
    [_garbageCollector addGarbageSource:_queryCache];
    [_garbageCollector addGarbageSource:_localViewReferences];
    [_garbageCollector addGarbageSource:_mutationQueue];

    _targetIDs = [NSMutableDictionary dictionary];
    _heldBatchResults = [NSMutableArray array];

    _targetIDGenerator = TargetIdGenerator::LocalStoreTargetIdGenerator(0);
  }
  return self;
}

- (void)start {
  [self startMutationQueue];
  [self startQueryCache];
}

- (void)startMutationQueue {
  self.persistence.run("Start MutationQueue", [&]() {
    [self.mutationQueue start];

    // If we have any leftover mutation batch results from a prior run, just drop them.
    // TODO(http://b/33446471): We probably need to repopulate heldBatchResults or similar instead,
    // but that is not straightforward since we're not persisting the write ack versions.
    [self.heldBatchResults removeAllObjects];

    // TODO(mikelehen): This is the only usage of getAllMutationBatchesThroughBatchId:. Consider
    // removing it in favor of a getAcknowledgedBatches method.
    FSTBatchID highestAck = [self.mutationQueue highestAcknowledgedBatchID];
    if (highestAck != kFSTBatchIDUnknown) {
      NSArray<FSTMutationBatch *> *batches =
          [self.mutationQueue allMutationBatchesThroughBatchID:highestAck];
      if (batches.count > 0) {
        // NOTE: This could be more efficient if we had a removeBatchesThroughBatchID, but this set
        // should be very small and this code should go away eventually.
        [self.mutationQueue removeMutationBatches:batches];
      }
    }
  });
}

- (void)startQueryCache {
  [self.queryCache start];

  FSTTargetID targetID = [self.queryCache highestTargetID];
  _targetIDGenerator = TargetIdGenerator::LocalStoreTargetIdGenerator(targetID);
  FSTListenSequenceNumber sequenceNumber = [self.queryCache highestListenSequenceNumber];
  self.listenSequence = [[FSTListenSequence alloc] initStartingAfter:sequenceNumber];
}

- (FSTMaybeDocumentDictionary *)userDidChange:(const User &)user {
  // Swap out the mutation queue, grabbing the pending mutation batches before and after.
  NSArray<FSTMutationBatch *> *oldBatches = self.persistence.run(
      "OldBatches",
      [&]() -> NSArray<FSTMutationBatch *> * { return [self.mutationQueue allMutationBatches]; });

  [self.garbageCollector removeGarbageSource:self.mutationQueue];

  self.mutationQueue = [self.persistence mutationQueueForUser:user];
  [self.garbageCollector addGarbageSource:self.mutationQueue];

  [self startMutationQueue];

  return self.persistence.run("NewBatches", [&]() -> FSTMaybeDocumentDictionary * {
    NSArray<FSTMutationBatch *> *newBatches = [self.mutationQueue allMutationBatches];

    // Recreate our LocalDocumentsView using the new MutationQueue.
    self.localDocuments =
        [FSTLocalDocumentsView viewWithRemoteDocumentCache:self.remoteDocumentCache
                                             mutationQueue:self.mutationQueue];

    // Union the old/new changed keys.
    FSTDocumentKeySet *changedKeys = [FSTDocumentKeySet keySet];
    for (NSArray<FSTMutationBatch *> *batches in @[ oldBatches, newBatches ]) {
      for (FSTMutationBatch *batch in batches) {
        for (FSTMutation *mutation in batch.mutations) {
          changedKeys = [changedKeys setByAddingObject:mutation.key];
        }
      }
    }

    // Return the set of all (potentially) changed documents as the result of the user change.
    return [self.localDocuments documentsForKeys:changedKeys];
  });
}

- (FSTLocalWriteResult *)locallyWriteMutations:(NSArray<FSTMutation *> *)mutations {
  return self.persistence.run("Locally write mutations", [&]() -> FSTLocalWriteResult * {
    FIRTimestamp *localWriteTime = [FIRTimestamp timestamp];
    FSTMutationBatch *batch =
        [self.mutationQueue addMutationBatchWithWriteTime:localWriteTime mutations:mutations];
    FSTDocumentKeySet *keys = [batch keys];
    FSTMaybeDocumentDictionary *changedDocuments = [self.localDocuments documentsForKeys:keys];
    return [FSTLocalWriteResult resultForBatchID:batch.batchID changes:changedDocuments];
  });
}

- (FSTMaybeDocumentDictionary *)acknowledgeBatchWithResult:(FSTMutationBatchResult *)batchResult {
  return self.persistence.run("Acknowledge batch", [&]() -> FSTMaybeDocumentDictionary * {
    id<FSTMutationQueue> mutationQueue = self.mutationQueue;

    [mutationQueue acknowledgeBatch:batchResult.batch streamToken:batchResult.streamToken];

    FSTDocumentKeySet *affected;
    if ([self shouldHoldBatchResultWithVersion:batchResult.commitVersion]) {
      [self.heldBatchResults addObject:batchResult];
      affected = [FSTDocumentKeySet keySet];
    } else {
<<<<<<< HEAD
      FSTRemoteDocumentChangeBuffer *remoteDocuments =
          [FSTRemoteDocumentChangeBuffer changeBufferWithCache:self.remoteDocumentCache];

      affected = [self releaseBatchResults:@[ batchResult ] remoteDocuments:remoteDocuments];

      [remoteDocuments apply];
      [self.queryCache addPotentiallyOrphanedDocuments:affected
                                      atSequenceNumber:[self.listenSequence next]];
=======
      affected = [self releaseBatchResults:@[ batchResult ]];
>>>>>>> 7e64c482
    }

    [self.mutationQueue performConsistencyCheck];

    return [self.localDocuments documentsForKeys:affected];
  });
}

- (FSTMaybeDocumentDictionary *)rejectBatchID:(FSTBatchID)batchID {
  return self.persistence.run("Reject batch", [&]() -> FSTMaybeDocumentDictionary * {
    FSTMutationBatch *toReject = [self.mutationQueue lookupMutationBatch:batchID];
    FSTAssert(toReject, @"Attempt to reject nonexistent batch!");

    FSTBatchID lastAcked = [self.mutationQueue highestAcknowledgedBatchID];
    FSTAssert(batchID > lastAcked, @"Acknowledged batches can't be rejected.");

    FSTDocumentKeySet *affected = [self removeMutationBatch:toReject];

    [self.mutationQueue performConsistencyCheck];

    return [self.localDocuments documentsForKeys:affected];
  });
}

- (nullable NSData *)lastStreamToken {
  return [self.mutationQueue lastStreamToken];
}

- (void)setLastStreamToken:(nullable NSData *)streamToken {
  self.persistence.run("Set stream token",
                       [&]() { [self.mutationQueue setLastStreamToken:streamToken]; });
}

- (FSTSnapshotVersion *)lastRemoteSnapshotVersion {
  return [self.queryCache lastRemoteSnapshotVersion];
}

- (FSTMaybeDocumentDictionary *)applyRemoteEvent:(FSTRemoteEvent *)remoteEvent {
  return self.persistence.run("Apply remote event", [&]() -> FSTMaybeDocumentDictionary * {
<<<<<<< HEAD
    FSTRemoteDocumentChangeBuffer *remoteDocuments =
        [FSTRemoteDocumentChangeBuffer changeBufferWithCache:self.remoteDocumentCache];
=======
    id<FSTQueryCache> queryCache = self.queryCache;
>>>>>>> 7e64c482

    [remoteEvent.targetChanges enumerateKeysAndObjectsUsingBlock:^(
                                   NSNumber *targetIDNumber, FSTTargetChange *change, BOOL *stop) {
      FSTTargetID targetID = targetIDNumber.intValue;

      // Do not ref/unref unassigned targetIDs - it may lead to leaks.
      FSTQueryData *queryData = self.targetIDs[targetIDNumber];
      if (!queryData) {
        return;
      }

      // Update the resume token if the change includes one. Don't clear any preexisting value.
      // Bump the sequence number as well, so that documents being removed now are ordered later
      // than documents that were previously removed from this target.
      NSData *resumeToken = change.resumeToken;
      if (resumeToken.length > 0) {
        queryData = [queryData queryDataByReplacingSnapshotVersion:change.snapshotVersion
                                                       resumeToken:resumeToken
                                                    sequenceNumber:[self.listenSequence next]];
        self.targetIDs[targetIDNumber] = queryData;
        [self.queryCache addQueryData:queryData];
      }

      FSTTargetMapping *mapping = change.mapping;
      FSTListenSequenceNumber sequenceNumber = queryData.sequenceNumber;
      if (mapping) {
        // First make sure that all references are deleted.
        if ([mapping isKindOfClass:[FSTResetMapping class]]) {
          FSTResetMapping *reset = (FSTResetMapping *)mapping;
          [self.queryCache removeMatchingKeysForTargetID:targetID];
          [self.queryCache addMatchingKeys:reset.documents
                          forTargetID:targetID
                     atSequenceNumber:sequenceNumber];

        } else if ([mapping isKindOfClass:[FSTUpdateMapping class]]) {
          FSTUpdateMapping *update = (FSTUpdateMapping *)mapping;
          [self.queryCache removeMatchingKeys:update.removedDocuments
                             forTargetID:targetID
                        atSequenceNumber:sequenceNumber];
          [self.queryCache addMatchingKeys:update.addedDocuments
                          forTargetID:targetID
                     atSequenceNumber:sequenceNumber];
        } else {
          FSTFail(@"Unknown mapping type: %@", mapping);
        }
      }
    }];

    // TODO(klimt): This could probably be an NSMutableDictionary.
    FSTDocumentKeySet *changedDocKeys = [FSTDocumentKeySet keySet];
    for (const auto &kv : remoteEvent.documentUpdates) {
      const DocumentKey &key = kv.first;
      FSTMaybeDocument *doc = kv.second;
      changedDocKeys = [changedDocKeys setByAddingObject:key];
      FSTMaybeDocument *existingDoc = [self.remoteDocumentCache entryForKey:key];
      // Make sure we don't apply an old document version to the remote cache, though we
      // make an exception for [SnapshotVersion noVersion] which can happen for manufactured
      // events (e.g. in the case of a limbo document resolution failing).
      if (!existingDoc || [doc.version isEqual:[FSTSnapshotVersion noVersion]] ||
          [doc.version compare:existingDoc.version] != NSOrderedAscending) {
        [self.remoteDocumentCache addEntry:doc];
      } else {
        FSTLog(
            @"FSTLocalStore Ignoring outdated watch update for %s. "
             "Current version: %@  Watch version: %@",
            key.ToString().c_str(), existingDoc.version, doc.version);
      }

      // The document might be garbage because it was unreferenced by everything.
      // Make sure to mark it as garbage if it is...
      [self.garbageCollector addPotentialGarbageKey:key];
    }

    // HACK: The only reason we allow omitting snapshot version is so we can synthesize remote
    // events when we get permission denied errors while trying to resolve the state of a locally
    // cached document that is in limbo.
    FSTSnapshotVersion *lastRemoteVersion = [self.queryCache lastRemoteSnapshotVersion];
    FSTSnapshotVersion *remoteVersion = remoteEvent.snapshotVersion;
    if (![remoteVersion isEqual:[FSTSnapshotVersion noVersion]]) {
      FSTAssert([remoteVersion compare:lastRemoteVersion] != NSOrderedAscending,
                @"Watch stream reverted to previous snapshot?? (%@ < %@)", remoteVersion,
                lastRemoteVersion);
      [self.queryCache setLastRemoteSnapshotVersion:remoteVersion];
    }

    FSTDocumentKeySet *releasedWriteKeys = [self releaseHeldBatchResults];

    // Union the two key sets.
    __block FSTDocumentKeySet *keysToRecalc = changedDocKeys;
    [releasedWriteKeys enumerateObjectsUsingBlock:^(FSTDocumentKey *key, BOOL *stop) {
      keysToRecalc = [keysToRecalc setByAddingObject:key];
    }];

    return [self.localDocuments documentsForKeys:keysToRecalc];
  });
}

- (void)notifyLocalViewChanges:(NSArray<FSTLocalViewChanges *> *)viewChanges {
  self.persistence.run("NotifyLocalViewChanges", [&]() {
    FSTReferenceSet *localViewReferences = self.localViewReferences;
    for (FSTLocalViewChanges *view in viewChanges) {
      FSTQueryData *queryData = [self.queryCache queryDataForQuery:view.query];
      FSTAssert(queryData, @"Local view changes contain unallocated query.");
      FSTTargetID targetID = queryData.targetID;
      [localViewReferences addReferencesToKeys:view.addedKeys forID:targetID];
      [localViewReferences removeReferencesToKeys:view.removedKeys forID:targetID];
    }
  });
}

- (nullable FSTMutationBatch *)nextMutationBatchAfterBatchID:(FSTBatchID)batchID {
  FSTMutationBatch *result =
      self.persistence.run("NextMutationBatchAfterBatchID", [&]() -> FSTMutationBatch * {
        return [self.mutationQueue nextMutationBatchAfterBatchID:batchID];
      });
  return result;
}

- (nullable FSTMaybeDocument *)readDocument:(const DocumentKey &)key {
  return self.persistence.run("ReadDocument", [&]() -> FSTMaybeDocument *_Nullable {
    return [self.localDocuments documentForKey:key];
  });
}

- (FSTQueryData *)allocateQuery:(FSTQuery *)query {
  FSTQueryData *queryData = self.persistence.run("Allocate query", [&]() -> FSTQueryData * {
    FSTQueryData *cached = [self.queryCache queryDataForQuery:query];
    // TODO(mcg): freshen last accessed date if cached exists?
    if (!cached) {
      cached = [[FSTQueryData alloc] initWithQuery:query
                                          targetID:_targetIDGenerator.NextId()
                              listenSequenceNumber:[self.listenSequence next]
                                           purpose:FSTQueryPurposeListen];
      [self.queryCache addQueryData:cached];
    }
    return cached;
  });
  // Sanity check to ensure that even when resuming a query it's not currently active.
  FSTBoxedTargetID *boxedTargetID = @(queryData.targetID);
  FSTAssert(!self.targetIDs[boxedTargetID], @"Tried to allocate an already allocated query: %@",
            query);
  self.targetIDs[boxedTargetID] = queryData;
  return queryData;
}

- (void)releaseQuery:(FSTQuery *)query {
  self.persistence.run("Release query", [&]() {
    FSTQueryData *queryData = [self.queryCache queryDataForQuery:query];
    FSTAssert(queryData, @"Tried to release nonexistent query: %@", query);

    [self.localViewReferences removeReferencesForID:queryData.targetID];
    // TODO(gsoltis): kill this if statement, give GC a reference to query cache,
    // call removeQueryData on GC, not queryCache.
    if (self.garbageCollector.isEager) {
      [self.queryCache removeQueryData:queryData];
    }
    [self.targetIDs removeObjectForKey:@(queryData.targetID)];

    // If this was the last watch target, then we won't get any more watch snapshots, so we should
    // release any held batch results.
    if ([self.targetIDs count] == 0) {
      [self releaseHeldBatchResults];
    }
  });
}

- (FSTDocumentDictionary *)executeQuery:(FSTQuery *)query {
  return self.persistence.run("ExecuteQuery", [&]() -> FSTDocumentDictionary * {
    return [self.localDocuments documentsMatchingQuery:query];
  });
}

- (FSTDocumentKeySet *)remoteDocumentKeysForTarget:(FSTTargetID)targetID {
  return self.persistence.run("RemoteDocumentKeysForTarget", [&]() -> FSTDocumentKeySet * {
    return [self.queryCache matchingKeysForTargetID:targetID];
  });
}

- (void)collectGarbage {
  self.persistence.run("Garbage Collection", [&]() {
    // Call collectGarbage regardless of whether isGCEnabled so the referenceSet doesn't continue to
    // accumulate the garbage keys.
    std::set<DocumentKey> garbage = [self.garbageCollector collectGarbage];
    if (garbage.size() > 0) {
      for (const DocumentKey &key : garbage) {
        [self.remoteDocumentCache removeEntryForKey:key];
        FSTRemovalResult removed = [self.queryCache removeOrphanedDocument:key upperBound:kMaxListenNumber];
        FSTAssert(removed != FSTDocumentRetained, @"Failed to remove orphaned document: %s", key.ToString().c_str());
      }
    }
  });
}

/**
 * Releases all the held mutation batches up to the current remote version received, and
 * applies their mutations to the docs in the remote documents cache.
 *
 * @return the set of keys of docs that were modified by those writes.
 */
- (FSTDocumentKeySet *)releaseHeldBatchResults {
  NSMutableArray<FSTMutationBatchResult *> *toRelease = [NSMutableArray array];
  for (FSTMutationBatchResult *batchResult in self.heldBatchResults) {
    if (![self isRemoteUpToVersion:batchResult.commitVersion]) {
      break;
    }
    [toRelease addObject:batchResult];
  }

  if (toRelease.count == 0) {
    return [FSTDocumentKeySet keySet];
  } else {
    [self.heldBatchResults removeObjectsInRange:NSMakeRange(0, toRelease.count)];
    return [self releaseBatchResults:toRelease];
  }
}

- (BOOL)isRemoteUpToVersion:(FSTSnapshotVersion *)version {
  // If there are no watch targets, then we won't get remote snapshots, and are always "up-to-date."
  return [version compare:self.queryCache.lastRemoteSnapshotVersion] != NSOrderedDescending ||
         self.targetIDs.count == 0;
}

- (BOOL)shouldHoldBatchResultWithVersion:(FSTSnapshotVersion *)version {
  // Check if watcher isn't up to date or prior results are already held.
  return ![self isRemoteUpToVersion:version] || self.heldBatchResults.count > 0;
}

- (FSTDocumentKeySet *)releaseBatchResults:(NSArray<FSTMutationBatchResult *> *)batchResults {
  NSMutableArray<FSTMutationBatch *> *batches = [NSMutableArray array];
  for (FSTMutationBatchResult *batchResult in batchResults) {
    [self applyBatchResult:batchResult];
    [batches addObject:batchResult.batch];
  }

  return [self removeMutationBatches:batches];
}

- (FSTDocumentKeySet *)removeMutationBatch:(FSTMutationBatch *)batch {
  return [self removeMutationBatches:@[ batch ]];
}

/** Removes all the mutation batches named in the given array. */
- (FSTDocumentKeySet *)removeMutationBatches:(NSArray<FSTMutationBatch *> *)batches {
  // TODO(klimt): Could this be an NSMutableDictionary?
  __block FSTDocumentKeySet *affectedDocs = [FSTDocumentKeySet keySet];

  for (FSTMutationBatch *batch in batches) {
    for (FSTMutation *mutation in batch.mutations) {
      const DocumentKey &key = mutation.key;
      affectedDocs = [affectedDocs setByAddingObject:key];
    }
  }

  [self.mutationQueue removeMutationBatches:batches];

  return affectedDocs;
}

- (void)applyBatchResult:(FSTMutationBatchResult *)batchResult {
  FSTMutationBatch *batch = batchResult.batch;
  FSTDocumentKeySet *docKeys = batch.keys;
  [docKeys enumerateObjectsUsingBlock:^(FSTDocumentKey *docKey, BOOL *stop) {
    FSTMaybeDocument *_Nullable remoteDoc = [self.remoteDocumentCache entryForKey:docKey];
    FSTMaybeDocument *_Nullable doc = remoteDoc;
    FSTSnapshotVersion *ackVersion = batchResult.docVersions[docKey];
    FSTAssert(ackVersion, @"docVersions should contain every doc in the write.");
    if (!doc || [doc.version compare:ackVersion] == NSOrderedAscending) {
      doc = [batch applyTo:doc documentKey:docKey mutationBatchResult:batchResult];
      if (!doc) {
        FSTAssert(!remoteDoc, @"Mutation batch %@ applied to document %@ resulted in nil.", batch,
                  remoteDoc);
      } else {
        [self.remoteDocumentCache addEntry:doc];
      }
    }
  }];
}

@end

NS_ASSUME_NONNULL_END<|MERGE_RESOLUTION|>--- conflicted
+++ resolved
@@ -222,18 +222,9 @@
       [self.heldBatchResults addObject:batchResult];
       affected = [FSTDocumentKeySet keySet];
     } else {
-<<<<<<< HEAD
-      FSTRemoteDocumentChangeBuffer *remoteDocuments =
-          [FSTRemoteDocumentChangeBuffer changeBufferWithCache:self.remoteDocumentCache];
-
-      affected = [self releaseBatchResults:@[ batchResult ] remoteDocuments:remoteDocuments];
-
-      [remoteDocuments apply];
+      affected = [self releaseBatchResults:@[ batchResult ]];
       [self.queryCache addPotentiallyOrphanedDocuments:affected
                                       atSequenceNumber:[self.listenSequence next]];
-=======
-      affected = [self releaseBatchResults:@[ batchResult ]];
->>>>>>> 7e64c482
     }
 
     [self.mutationQueue performConsistencyCheck];
@@ -273,13 +264,6 @@
 
 - (FSTMaybeDocumentDictionary *)applyRemoteEvent:(FSTRemoteEvent *)remoteEvent {
   return self.persistence.run("Apply remote event", [&]() -> FSTMaybeDocumentDictionary * {
-<<<<<<< HEAD
-    FSTRemoteDocumentChangeBuffer *remoteDocuments =
-        [FSTRemoteDocumentChangeBuffer changeBufferWithCache:self.remoteDocumentCache];
-=======
-    id<FSTQueryCache> queryCache = self.queryCache;
->>>>>>> 7e64c482
-
     [remoteEvent.targetChanges enumerateKeysAndObjectsUsingBlock:^(
                                    NSNumber *targetIDNumber, FSTTargetChange *change, BOOL *stop) {
       FSTTargetID targetID = targetIDNumber.intValue;
