--- conflicted
+++ resolved
@@ -33,13 +33,9 @@
 NS_ASSUME_NONNULL_BEGIN
 
 @interface FSTDocumentKey () {
-<<<<<<< HEAD
-  DocumentKey _impl;
-=======
   // Forward most of the logic to the C++ implementation until FSTDocumentKey usages are completely
   // migrated.
   DocumentKey _delegate;
->>>>>>> 84641b0b
 }
 @end
 
@@ -64,11 +60,7 @@
 /** Designated initializer. */
 - (instancetype)initWithDocumentKey:(const DocumentKey &)key {
   if (self = [super init]) {
-<<<<<<< HEAD
-    _impl = key;
-=======
     _delegate = key;
->>>>>>> 84641b0b
   }
   return self;
 }
@@ -84,19 +76,11 @@
 }
 
 - (NSUInteger)hash {
-<<<<<<< HEAD
-  return _impl.Hash();
-}
-
-- (NSString *)description {
-  return [NSString stringWithFormat:@"<FSTDocumentKey: %s>", _impl.ToString().c_str()];
-=======
   return _delegate.Hash();
 }
 
 - (NSString *)description {
   return [NSString stringWithFormat:@"<FSTDocumentKey: %s>", _delegate.ToString().c_str()];
->>>>>>> 84641b0b
 }
 
 /** Implements NSCopying without actually copying because FSTDocumentKeys are immutable. */
@@ -123,11 +107,7 @@
 }
 
 - (const ResourcePath &)path {
-<<<<<<< HEAD
-  return _impl.path();
-=======
   return _delegate.path();
->>>>>>> 84641b0b
 }
 
 @end
