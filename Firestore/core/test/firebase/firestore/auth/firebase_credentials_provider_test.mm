--- conflicted
+++ resolved
@@ -65,12 +65,8 @@
 
   FirebaseCredentialsProvider credentials_provider([FIRApp defaultApp]);
   credentials_provider.GetToken(
-<<<<<<< HEAD
-      /*force_refresh=*/true, [](const Token& token, const int64_t error_code,
+      /*force_refresh=*/true, [](Token token, const int64_t error_code,
                                  const absl::string_view error_msg) {
-=======
-      /*force_refresh=*/true, [](Token token, const absl::string_view error) {
->>>>>>> 7a4a2ea1
         EXPECT_EQ("", token.token());
         const User& user = token.user();
         EXPECT_EQ("I'm a fake uid.", user.uid());
