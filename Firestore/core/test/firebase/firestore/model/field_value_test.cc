/*
 * Copyright 2018 Google
 *
 * Licensed under the Apache License, Version 2.0 (the "License");
 * you may not use this file except in compliance with the License.
 * You may obtain a copy of the License at
 *
 *      http://www.apache.org/licenses/LICENSE-2.0
 *
 * Unless required by applicable law or agreed to in writing, software
 * distributed under the License is distributed on an "AS IS" BASIS,
 * WITHOUT WARRANTIES OR CONDITIONS OF ANY KIND, either express or implied.
 * See the License for the specific language governing permissions and
 * limitations under the License.
 */

#include "Firestore/core/src/firebase/firestore/model/field_value.h"

#include <climits>
#include <vector>

#include "Firestore/core/test/firebase/firestore/testutil/testutil.h"
#include "gtest/gtest.h"

namespace firebase {
namespace firestore {
namespace model {

using Type = FieldValue::Type;

namespace {

const uint8_t* Bytes(const char* value) {
  return reinterpret_cast<const uint8_t*>(value);
}

}  // namespace

TEST(FieldValue, NullType) {
  const FieldValue value = FieldValue::NullValue();
  EXPECT_EQ(Type::Null, value.type());
  EXPECT_FALSE(value < value);
}

TEST(FieldValue, BooleanType) {
  const FieldValue true_value = FieldValue::BooleanValue(true);
  const FieldValue false_value = FieldValue::BooleanValue(false);
  EXPECT_EQ(Type::Boolean, true_value.type());
  EXPECT_FALSE(true_value < true_value);
  EXPECT_FALSE(true_value < false_value);
  EXPECT_FALSE(false_value < false_value);
  EXPECT_TRUE(false_value < true_value);
}

TEST(FieldValue, NumberType) {
  const FieldValue nan_value = FieldValue::NanValue();
  const FieldValue integer_value = FieldValue::IntegerValue(10L);
  const FieldValue double_value = FieldValue::DoubleValue(10.1);
  EXPECT_EQ(Type::Double, nan_value.type());
  EXPECT_EQ(Type::Integer, integer_value.type());
  EXPECT_EQ(Type::Double, double_value.type());
  EXPECT_TRUE(nan_value < integer_value);
  EXPECT_TRUE(nan_value < double_value);
  EXPECT_FALSE(nan_value < nan_value);
  EXPECT_FALSE(integer_value < nan_value);
  EXPECT_FALSE(integer_value < nan_value);
  EXPECT_TRUE(integer_value < double_value);  // 10 < 10.1
  EXPECT_FALSE(double_value < integer_value);
  EXPECT_FALSE(integer_value < integer_value);
  EXPECT_FALSE(double_value < double_value);

  // Number comparison craziness
  // Integers
  EXPECT_TRUE(FieldValue::IntegerValue(1L) < FieldValue::IntegerValue(2L));
  EXPECT_FALSE(FieldValue::IntegerValue(1L) < FieldValue::IntegerValue(1L));
  EXPECT_FALSE(FieldValue::IntegerValue(2L) < FieldValue::IntegerValue(1L));
  // Doubles
  EXPECT_TRUE(FieldValue::DoubleValue(1.0) < FieldValue::DoubleValue(2.0));
  EXPECT_FALSE(FieldValue::DoubleValue(1.0) < FieldValue::DoubleValue(1.0));
  EXPECT_FALSE(FieldValue::DoubleValue(2.0) < FieldValue::DoubleValue(1.0));
  EXPECT_TRUE(FieldValue::NanValue() < FieldValue::DoubleValue(1.0));
  EXPECT_FALSE(FieldValue::NanValue() < FieldValue::NanValue());
  EXPECT_FALSE(FieldValue::DoubleValue(1.0) < FieldValue::NanValue());
  // Mixed
  EXPECT_TRUE(FieldValue::DoubleValue(-1e20) <
              FieldValue::IntegerValue(LLONG_MIN));
  EXPECT_FALSE(FieldValue::DoubleValue(1e20) <
               FieldValue::IntegerValue(LLONG_MAX));
  EXPECT_TRUE(FieldValue::DoubleValue(1.234) < FieldValue::IntegerValue(2L));
  EXPECT_FALSE(FieldValue::DoubleValue(2.345) < FieldValue::IntegerValue(1L));
  EXPECT_FALSE(FieldValue::DoubleValue(1.0) < FieldValue::IntegerValue(1L));
  EXPECT_FALSE(FieldValue::DoubleValue(1.234) < FieldValue::IntegerValue(1L));
  EXPECT_FALSE(FieldValue::IntegerValue(LLONG_MIN) <
               FieldValue::DoubleValue(-1e20));
  EXPECT_TRUE(FieldValue::IntegerValue(LLONG_MAX) <
              FieldValue::DoubleValue(1e20));
  EXPECT_FALSE(FieldValue::IntegerValue(1) < FieldValue::DoubleValue(1.0));
  EXPECT_TRUE(FieldValue::IntegerValue(1) < FieldValue::DoubleValue(1.234));
}

TEST(FieldValue, TimestampType) {
  const FieldValue o = FieldValue::TimestampValue(Timestamp());
  const FieldValue a = FieldValue::TimestampValue({100, 0});
  const FieldValue b = FieldValue::TimestampValue({200, 0});
  EXPECT_EQ(Type::Timestamp, a.type());
  EXPECT_TRUE(o < a);
  EXPECT_TRUE(a < b);
  EXPECT_FALSE(a < a);
  const FieldValue c = FieldValue::ServerTimestampValue({100, 0});
  const FieldValue d = FieldValue::ServerTimestampValue({200, 0}, {300, 0});
  EXPECT_EQ(Type::ServerTimestamp, c.type());
  EXPECT_EQ(Type::ServerTimestamp, d.type());
  EXPECT_TRUE(c < d);
  EXPECT_FALSE(c < c);
  // Mixed
  EXPECT_TRUE(o < c);
  EXPECT_TRUE(a < c);
  EXPECT_TRUE(b < c);
  EXPECT_TRUE(b < d);
  EXPECT_FALSE(c < o);
  EXPECT_FALSE(c < a);
  EXPECT_FALSE(c < b);
  EXPECT_FALSE(d < b);
}

TEST(FieldValue, StringType) {
  const FieldValue a = FieldValue::StringValue("abc");
  std::string xyz("xyz");
  const FieldValue b = FieldValue::StringValue(xyz);
  const FieldValue c = FieldValue::StringValue(std::move(xyz));
  EXPECT_EQ(Type::String, a.type());
  EXPECT_EQ(Type::String, b.type());
  EXPECT_EQ(Type::String, c.type());
  EXPECT_TRUE(a < b);
  EXPECT_FALSE(a < a);
}

TEST(FieldValue, BlobType) {
  const FieldValue a = FieldValue::BlobValue(Bytes("abc"), 4);
  const FieldValue b = FieldValue::BlobValue(Bytes("def"), 4);
  EXPECT_EQ(Type::Blob, a.type());
  EXPECT_EQ(Type::Blob, b.type());
  EXPECT_TRUE(a < b);
  EXPECT_FALSE(a < a);
}

TEST(FieldValue, ReferenceType) {
  const DatabaseId id("project", "database");
  const FieldValue a =
      FieldValue::ReferenceValue(DocumentKey::FromPathString("root/abc"), &id);
  DocumentKey key = DocumentKey::FromPathString("root/def");
  const FieldValue b = FieldValue::ReferenceValue(key, &id);
  const FieldValue c = FieldValue::ReferenceValue(std::move(key), &id);
  EXPECT_EQ(Type::Reference, a.type());
  EXPECT_EQ(Type::Reference, b.type());
  EXPECT_EQ(Type::Reference, c.type());
  EXPECT_TRUE(a < b);
  EXPECT_FALSE(a < a);
}

TEST(FieldValue, GeoPointType) {
  const FieldValue a = FieldValue::GeoPointValue({1, 2});
  const FieldValue b = FieldValue::GeoPointValue({3, 4});
  EXPECT_EQ(Type::GeoPoint, a.type());
  EXPECT_EQ(Type::GeoPoint, b.type());
  EXPECT_TRUE(a < b);
  EXPECT_FALSE(a < a);
}

TEST(FieldValue, ArrayType) {
  const FieldValue empty = FieldValue::ArrayValue(std::vector<FieldValue>{});
  std::vector<FieldValue> array{FieldValue::NullValue(),
                                FieldValue::BooleanValue(true),
                                FieldValue::BooleanValue(false)};
  // copy the array
  const FieldValue small = FieldValue::ArrayValue(array);
  std::vector<FieldValue> another_array{FieldValue::BooleanValue(true),
                                        FieldValue::BooleanValue(false)};
  // move the array
  const FieldValue large = FieldValue::ArrayValue(std::move(another_array));
  EXPECT_EQ(Type::Array, empty.type());
  EXPECT_EQ(Type::Array, small.type());
  EXPECT_EQ(Type::Array, large.type());
  EXPECT_TRUE(empty < small);
  EXPECT_FALSE(small < empty);
  EXPECT_FALSE(small < small);
  EXPECT_TRUE(small < large);
  EXPECT_FALSE(large < small);
}

TEST(FieldValue, ObjectType) {
  const FieldValue empty = FieldValue::ObjectValueFromMap({});
  ObjectValue::Map object{{"null", FieldValue::NullValue()},
                          {"true", FieldValue::TrueValue()},
                          {"false", FieldValue::FalseValue()}};
  // copy the map
  const FieldValue small = FieldValue::ObjectValueFromMap(object);
  ObjectValue::Map another_object{{"null", FieldValue::NullValue()},
                                  {"true", FieldValue::FalseValue()}};
  // move the array
  const FieldValue large =
      FieldValue::ObjectValueFromMap(std::move(another_object));
  EXPECT_EQ(Type::Object, empty.type());
  EXPECT_EQ(Type::Object, small.type());
  EXPECT_EQ(Type::Object, large.type());
  EXPECT_TRUE(empty < small);
  EXPECT_FALSE(small < empty);
  EXPECT_FALSE(small < small);
  EXPECT_TRUE(small < large);
  EXPECT_FALSE(large < small);
}

TEST(FieldValue, Copy) {
  FieldValue clone = FieldValue::TrueValue();
  const FieldValue null_value = FieldValue::NullValue();
  clone = null_value;
  EXPECT_EQ(FieldValue::NullValue(), clone);
  EXPECT_EQ(FieldValue::NullValue(), null_value);
  clone = clone;
  EXPECT_EQ(FieldValue::NullValue(), clone);

  const FieldValue true_value = FieldValue::TrueValue();
  clone = true_value;
  EXPECT_EQ(FieldValue::TrueValue(), clone);
  EXPECT_EQ(FieldValue::TrueValue(), true_value);
  clone = clone;
  EXPECT_EQ(FieldValue::TrueValue(), clone);
  clone = null_value;
  EXPECT_EQ(FieldValue::NullValue(), clone);

  const FieldValue nan_value = FieldValue::NanValue();
  clone = nan_value;
  EXPECT_EQ(FieldValue::NanValue(), clone);
  EXPECT_EQ(FieldValue::NanValue(), nan_value);
  clone = clone;
  EXPECT_EQ(FieldValue::NanValue(), clone);
  clone = null_value;
  EXPECT_EQ(FieldValue::NullValue(), clone);

  const FieldValue integer_value = FieldValue::IntegerValue(1L);
  clone = integer_value;
  EXPECT_EQ(FieldValue::IntegerValue(1L), clone);
  EXPECT_EQ(FieldValue::IntegerValue(1L), integer_value);
  clone = clone;
  EXPECT_EQ(FieldValue::IntegerValue(1L), clone);
  clone = null_value;
  EXPECT_EQ(FieldValue::NullValue(), clone);

  const FieldValue double_value = FieldValue::DoubleValue(1.0);
  clone = double_value;
  EXPECT_EQ(FieldValue::DoubleValue(1.0), clone);
  EXPECT_EQ(FieldValue::DoubleValue(1.0), double_value);
  clone = clone;
  EXPECT_EQ(FieldValue::DoubleValue(1.0), clone);
  clone = null_value;
  EXPECT_EQ(FieldValue::NullValue(), clone);

  const FieldValue timestamp_value = FieldValue::TimestampValue({100, 200});
  clone = timestamp_value;
  EXPECT_EQ(FieldValue::TimestampValue({100, 200}), clone);
  EXPECT_EQ(FieldValue::TimestampValue({100, 200}), timestamp_value);
  clone = clone;
  EXPECT_EQ(FieldValue::TimestampValue({100, 200}), clone);
  clone = null_value;
  EXPECT_EQ(FieldValue::NullValue(), clone);

  const FieldValue server_timestamp_value =
      FieldValue::ServerTimestampValue({1, 2}, {3, 4});
  clone = server_timestamp_value;
  EXPECT_EQ(FieldValue::ServerTimestampValue({1, 2}, {3, 4}), clone);
  EXPECT_EQ(FieldValue::ServerTimestampValue({1, 2}, {3, 4}),
            server_timestamp_value);
  clone = clone;
  EXPECT_EQ(FieldValue::ServerTimestampValue({1, 2}, {3, 4}), clone);
  clone = null_value;
  EXPECT_EQ(FieldValue::NullValue(), clone);

  const FieldValue string_value = FieldValue::StringValue("abc");
  clone = string_value;
  EXPECT_EQ(FieldValue::StringValue("abc"), clone);
  EXPECT_EQ(FieldValue::StringValue("abc"), string_value);
  clone = clone;
  EXPECT_EQ(FieldValue::StringValue("abc"), clone);
  clone = null_value;
  EXPECT_EQ(FieldValue::NullValue(), clone);

  const FieldValue blob_value = FieldValue::BlobValue(Bytes("abc"), 4);
  clone = blob_value;
  EXPECT_EQ(FieldValue::BlobValue(Bytes("abc"), 4), clone);
  EXPECT_EQ(FieldValue::BlobValue(Bytes("abc"), 4), blob_value);
  clone = clone;
  EXPECT_EQ(FieldValue::BlobValue(Bytes("abc"), 4), clone);
  clone = null_value;
  EXPECT_EQ(FieldValue::NullValue(), clone);

  const DatabaseId database_id("project", "database");
  const FieldValue reference_value = FieldValue::ReferenceValue(
      DocumentKey::FromPathString("root/abc"), &database_id);
  clone = reference_value;
  EXPECT_EQ(FieldValue::ReferenceValue(DocumentKey::FromPathString("root/abc"),
                                       &database_id),
            clone);
  EXPECT_EQ(FieldValue::ReferenceValue(DocumentKey::FromPathString("root/abc"),
                                       &database_id),
            reference_value);
  clone = clone;
  EXPECT_EQ(FieldValue::ReferenceValue(DocumentKey::FromPathString("root/abc"),
                                       &database_id),
            clone);
  clone = null_value;
  EXPECT_EQ(FieldValue::NullValue(), clone);

  const FieldValue geo_point_value = FieldValue::GeoPointValue({1, 2});
  clone = geo_point_value;
  EXPECT_EQ(FieldValue::GeoPointValue({1, 2}), clone);
  EXPECT_EQ(FieldValue::GeoPointValue({1, 2}), geo_point_value);
  clone = clone;
  EXPECT_EQ(FieldValue::GeoPointValue({1, 2}), clone);
  clone = null_value;
  EXPECT_EQ(FieldValue::NullValue(), clone);

  const FieldValue array_value = FieldValue::ArrayValue(std::vector<FieldValue>{
      FieldValue::TrueValue(), FieldValue::FalseValue()});
  clone = array_value;
  EXPECT_EQ(FieldValue::ArrayValue(std::vector<FieldValue>{
                FieldValue::TrueValue(), FieldValue::FalseValue()}),
            clone);
  EXPECT_EQ(FieldValue::ArrayValue(std::vector<FieldValue>{
                FieldValue::TrueValue(), FieldValue::FalseValue()}),
            array_value);
  clone = clone;
  EXPECT_EQ(FieldValue::ArrayValue(std::vector<FieldValue>{
                FieldValue::TrueValue(), FieldValue::FalseValue()}),
            clone);
  clone = null_value;
  EXPECT_EQ(FieldValue::NullValue(), clone);

  const FieldValue object_value = FieldValue::ObjectValueFromMap(
      ObjectValue::Map{{"true", FieldValue::TrueValue()},
                       {"false", FieldValue::FalseValue()}});
  clone = object_value;
  EXPECT_EQ(FieldValue::ObjectValueFromMap(
                ObjectValue::Map{{"true", FieldValue::TrueValue()},
                                 {"false", FieldValue::FalseValue()}}),
            clone);
  EXPECT_EQ(FieldValue::ObjectValueFromMap(
                ObjectValue::Map{{"true", FieldValue::TrueValue()},
                                 {"false", FieldValue::FalseValue()}}),
            object_value);
  clone = clone;
  EXPECT_EQ(FieldValue::ObjectValueFromMap(
                ObjectValue::Map{{"true", FieldValue::TrueValue()},
                                 {"false", FieldValue::FalseValue()}}),
            clone);
  clone = null_value;
  EXPECT_EQ(FieldValue::NullValue(), clone);
}

TEST(FieldValue, Move) {
  FieldValue clone = FieldValue::TrueValue();

  FieldValue null_value = FieldValue::NullValue();
  clone = std::move(null_value);
  EXPECT_EQ(FieldValue::NullValue(), clone);

  FieldValue true_value = FieldValue::TrueValue();
  clone = std::move(true_value);
  EXPECT_EQ(FieldValue::TrueValue(), clone);
  clone = FieldValue::NullValue();
  EXPECT_EQ(FieldValue::NullValue(), clone);

  FieldValue nan_value = FieldValue::NanValue();
  clone = std::move(nan_value);
  EXPECT_EQ(FieldValue::NanValue(), clone);
  clone = FieldValue::NullValue();
  EXPECT_EQ(FieldValue::NullValue(), clone);

  FieldValue integer_value = FieldValue::IntegerValue(1L);
  clone = std::move(integer_value);
  EXPECT_EQ(FieldValue::IntegerValue(1L), clone);
  clone = FieldValue::NullValue();
  EXPECT_EQ(FieldValue::NullValue(), clone);

  FieldValue double_value = FieldValue::DoubleValue(1.0);
  clone = std::move(double_value);
  EXPECT_EQ(FieldValue::DoubleValue(1.0), clone);
  clone = FieldValue::NullValue();
  EXPECT_EQ(FieldValue::NullValue(), clone);

  FieldValue timestamp_value = FieldValue::TimestampValue({100, 200});
  clone = std::move(timestamp_value);
  EXPECT_EQ(FieldValue::TimestampValue({100, 200}), clone);
  clone = FieldValue::NullValue();
  EXPECT_EQ(FieldValue::NullValue(), clone);

  FieldValue string_value = FieldValue::StringValue("abc");
  clone = std::move(string_value);
  EXPECT_EQ(FieldValue::StringValue("abc"), clone);
  clone = FieldValue::NullValue();
  EXPECT_EQ(FieldValue::NullValue(), clone);

  FieldValue blob_value = FieldValue::BlobValue(Bytes("abc"), 4);
  clone = std::move(blob_value);
  EXPECT_EQ(FieldValue::BlobValue(Bytes("abc"), 4), clone);
  clone = FieldValue::NullValue();
  EXPECT_EQ(FieldValue::NullValue(), clone);

  const DatabaseId database_id("project", "database");
  FieldValue reference_value = FieldValue::ReferenceValue(
      DocumentKey::FromPathString("root/abc"), &database_id);
  clone = std::move(reference_value);
  EXPECT_EQ(FieldValue::ReferenceValue(DocumentKey::FromPathString("root/abc"),
                                       &database_id),
            clone);
  clone = null_value;  // NOLINT: use after move intended
  EXPECT_EQ(FieldValue::NullValue(), clone);

  FieldValue geo_point_value = FieldValue::GeoPointValue({1, 2});
  clone = std::move(geo_point_value);
  EXPECT_EQ(FieldValue::GeoPointValue({1, 2}), clone);
  clone = null_value;
  EXPECT_EQ(FieldValue::NullValue(), clone);

  FieldValue array_value = FieldValue::ArrayValue(std::vector<FieldValue>{
      FieldValue::TrueValue(), FieldValue::FalseValue()});
  clone = std::move(array_value);
  EXPECT_EQ(FieldValue::ArrayValue(std::vector<FieldValue>{
                FieldValue::TrueValue(), FieldValue::FalseValue()}),
            clone);
  clone = FieldValue::NullValue();
  EXPECT_EQ(FieldValue::NullValue(), clone);

  FieldValue object_value = FieldValue::ObjectValueFromMap(ObjectValue::Map{
      {"true", FieldValue::TrueValue()}, {"false", FieldValue::FalseValue()}});
  clone = std::move(object_value);
  EXPECT_EQ(FieldValue::ObjectValueFromMap(
                ObjectValue::Map{{"true", FieldValue::TrueValue()},
                                 {"false", FieldValue::FalseValue()}}),
            clone);
  clone = FieldValue::NullValue();
  EXPECT_EQ(FieldValue::NullValue(), clone);
}

TEST(FieldValue, CompareMixedType) {
  const FieldValue null_value = FieldValue::NullValue();
  const FieldValue true_value = FieldValue::TrueValue();
  const FieldValue number_value = FieldValue::NanValue();
  const FieldValue timestamp_value = FieldValue::TimestampValue({100, 200});
  const FieldValue string_value = FieldValue::StringValue("abc");
  const FieldValue blob_value = FieldValue::BlobValue(Bytes("abc"), 4);
  const DatabaseId database_id("project", "database");
  const FieldValue reference_value = FieldValue::ReferenceValue(
      DocumentKey::FromPathString("root/abc"), &database_id);
  const FieldValue geo_point_value = FieldValue::GeoPointValue({1, 2});
  const FieldValue array_value =
      FieldValue::ArrayValue(std::vector<FieldValue>());
  const FieldValue object_value = FieldValue::ObjectValueFromMap({});
  EXPECT_TRUE(null_value < true_value);
  EXPECT_TRUE(true_value < number_value);
  EXPECT_TRUE(number_value < timestamp_value);
  EXPECT_TRUE(timestamp_value < string_value);
  EXPECT_TRUE(string_value < blob_value);
  EXPECT_TRUE(blob_value < reference_value);
  EXPECT_TRUE(reference_value < geo_point_value);
  EXPECT_TRUE(geo_point_value < array_value);
  EXPECT_TRUE(array_value < object_value);
}

TEST(FieldValue, CompareWithOperator) {
  const FieldValue small = FieldValue::NullValue();
  const FieldValue large = FieldValue::TrueValue();

  EXPECT_TRUE(small < large);
  EXPECT_FALSE(small < small);
  EXPECT_FALSE(large < small);

  EXPECT_TRUE(large > small);
  EXPECT_FALSE(small > small);
  EXPECT_FALSE(small > large);

  EXPECT_TRUE(large >= small);
  EXPECT_TRUE(small >= small);
  EXPECT_FALSE(small >= large);

  EXPECT_TRUE(small <= large);
  EXPECT_TRUE(small <= small);
  EXPECT_FALSE(large <= small);

  EXPECT_TRUE(small != large);
  EXPECT_FALSE(small != small);

  EXPECT_TRUE(small == small);
  EXPECT_FALSE(small == large);
}

TEST(FieldValue, Set) {
  // Set a field in an object.
<<<<<<< HEAD
  const FieldValue value_one = FieldValue::ObjectValueFromMap({
=======
  const FieldValue value = FieldValue::ObjectValueFromMap({
>>>>>>> 12d9358c
      {"a", FieldValue::StringValue("A")},
      {"b", FieldValue::ObjectValueFromMap({
                {"ba", FieldValue::StringValue("BA")},
            })},
  });
<<<<<<< HEAD
  const FieldValue expected_one = FieldValue::ObjectValueFromMap({
=======
  const FieldValue expected = FieldValue::ObjectValueFromMap({
>>>>>>> 12d9358c
      {"a", FieldValue::StringValue("A")},
      {"b", FieldValue::ObjectValueFromMap({
                {"ba", FieldValue::StringValue("BA")},
                {"bb", FieldValue::StringValue("BB")},
            })},
  });
<<<<<<< HEAD
  EXPECT_EQ(expected_one, value_one.Set(testutil::Field("b.bb"),
                                        FieldValue::StringValue("BB")));
  // Set a field in a new object.
  const FieldValue value_two = FieldValue::ObjectValueFromMap({
      {"a", FieldValue::StringValue("A")},
  });
  const FieldValue expected_two = FieldValue::ObjectValueFromMap({
=======
  EXPECT_EQ(expected,
            value.Set(testutil::Field("b.bb"), FieldValue::StringValue("BB")));
}

TEST(FieldValue, SetRecursive) {
  // Set a field in a new object.
  const FieldValue value = FieldValue::ObjectValueFromMap({
      {"a", FieldValue::StringValue("A")},
  });
  const FieldValue expected = FieldValue::ObjectValueFromMap({
>>>>>>> 12d9358c
      {"a", FieldValue::StringValue("A")},
      {"b", FieldValue::ObjectValueFromMap({
                {"bb", FieldValue::StringValue("BB")},
            })},
  });
<<<<<<< HEAD
  EXPECT_EQ(expected_two, value_two.Set(testutil::Field("b.bb"),
                                        FieldValue::StringValue("BB")));
=======
  EXPECT_EQ(expected,
            value.Set(testutil::Field("b.bb"), FieldValue::StringValue("BB")));
>>>>>>> 12d9358c
}

TEST(FieldValue, Delete) {
  const FieldValue value = FieldValue::ObjectValueFromMap({
      {"a", FieldValue::StringValue("A")},
      {"b", FieldValue::ObjectValueFromMap({
                {"ba", FieldValue::StringValue("BA")},
                {"bb", FieldValue::StringValue("BB")},
            })},
  });
  const FieldValue expected = FieldValue::ObjectValueFromMap({
      {"a", FieldValue::StringValue("A")},
      {"b", FieldValue::ObjectValueFromMap({
                {"ba", FieldValue::StringValue("BA")},
            })},
  });
<<<<<<< HEAD
  EXPECT_EQ(value, value.Delete(testutil::Field("aa")));
  EXPECT_EQ(expected, value.Delete(testutil::Field("b.bb")));
}

=======
  EXPECT_EQ(expected, value.Delete(testutil::Field("b.bb")));
}

TEST(FieldValue, DeleteNothing) {
  const FieldValue value = FieldValue::ObjectValueFromMap({
      {"a", FieldValue::StringValue("A")},
      {"b", FieldValue::ObjectValueFromMap({
                {"ba", FieldValue::StringValue("BA")},
                {"bb", FieldValue::StringValue("BB")},
            })},
  });
  EXPECT_EQ(value, value.Delete(testutil::Field("aa")));
}

>>>>>>> 12d9358c
TEST(FieldValue, Get) {
  const FieldValue value = FieldValue::ObjectValueFromMap({
      {"a", FieldValue::StringValue("A")},
      {"b", FieldValue::ObjectValueFromMap({
                {"ba", FieldValue::StringValue("BA")},
                {"bb", FieldValue::StringValue("BB")},
            })},
  });
<<<<<<< HEAD
  EXPECT_EQ(absl::nullopt, value.Get(testutil::Field("aa")));
  EXPECT_EQ(FieldValue::StringValue("A"), value.Get(testutil::Field("a")));
  EXPECT_EQ(absl::nullopt, value.Get(testutil::Field("a.a")));
=======
  EXPECT_EQ(FieldValue::StringValue("A"), value.Get(testutil::Field("a")));
>>>>>>> 12d9358c
  EXPECT_EQ(FieldValue::StringValue("BA"), value.Get(testutil::Field("b.ba")));
  EXPECT_EQ(FieldValue::StringValue("BB"), value.Get(testutil::Field("b.bb")));
}

<<<<<<< HEAD
=======
TEST(FieldValue, GetNothing) {
  const FieldValue value = FieldValue::ObjectValueFromMap({
      {"a", FieldValue::StringValue("A")},
      {"b", FieldValue::ObjectValueFromMap({
                {"ba", FieldValue::StringValue("BA")},
                {"bb", FieldValue::StringValue("BB")},
            })},
  });
  EXPECT_EQ(absl::nullopt, value.Get(testutil::Field("aa")));
  EXPECT_EQ(absl::nullopt, value.Get(testutil::Field("a.a")));
}

>>>>>>> 12d9358c
}  //  namespace model
}  //  namespace firestore
}  //  namespace firebase<|MERGE_RESOLUTION|>--- conflicted
+++ resolved
@@ -495,36 +495,19 @@
 
 TEST(FieldValue, Set) {
   // Set a field in an object.
-<<<<<<< HEAD
-  const FieldValue value_one = FieldValue::ObjectValueFromMap({
-=======
   const FieldValue value = FieldValue::ObjectValueFromMap({
->>>>>>> 12d9358c
-      {"a", FieldValue::StringValue("A")},
-      {"b", FieldValue::ObjectValueFromMap({
-                {"ba", FieldValue::StringValue("BA")},
-            })},
-  });
-<<<<<<< HEAD
-  const FieldValue expected_one = FieldValue::ObjectValueFromMap({
-=======
+      {"a", FieldValue::StringValue("A")},
+      {"b", FieldValue::ObjectValueFromMap({
+                {"ba", FieldValue::StringValue("BA")},
+            })},
+  });
   const FieldValue expected = FieldValue::ObjectValueFromMap({
->>>>>>> 12d9358c
       {"a", FieldValue::StringValue("A")},
       {"b", FieldValue::ObjectValueFromMap({
                 {"ba", FieldValue::StringValue("BA")},
                 {"bb", FieldValue::StringValue("BB")},
             })},
   });
-<<<<<<< HEAD
-  EXPECT_EQ(expected_one, value_one.Set(testutil::Field("b.bb"),
-                                        FieldValue::StringValue("BB")));
-  // Set a field in a new object.
-  const FieldValue value_two = FieldValue::ObjectValueFromMap({
-      {"a", FieldValue::StringValue("A")},
-  });
-  const FieldValue expected_two = FieldValue::ObjectValueFromMap({
-=======
   EXPECT_EQ(expected,
             value.Set(testutil::Field("b.bb"), FieldValue::StringValue("BB")));
 }
@@ -535,19 +518,13 @@
       {"a", FieldValue::StringValue("A")},
   });
   const FieldValue expected = FieldValue::ObjectValueFromMap({
->>>>>>> 12d9358c
       {"a", FieldValue::StringValue("A")},
       {"b", FieldValue::ObjectValueFromMap({
                 {"bb", FieldValue::StringValue("BB")},
             })},
   });
-<<<<<<< HEAD
-  EXPECT_EQ(expected_two, value_two.Set(testutil::Field("b.bb"),
-                                        FieldValue::StringValue("BB")));
-=======
   EXPECT_EQ(expected,
             value.Set(testutil::Field("b.bb"), FieldValue::StringValue("BB")));
->>>>>>> 12d9358c
 }
 
 TEST(FieldValue, Delete) {
@@ -564,12 +541,6 @@
                 {"ba", FieldValue::StringValue("BA")},
             })},
   });
-<<<<<<< HEAD
-  EXPECT_EQ(value, value.Delete(testutil::Field("aa")));
-  EXPECT_EQ(expected, value.Delete(testutil::Field("b.bb")));
-}
-
-=======
   EXPECT_EQ(expected, value.Delete(testutil::Field("b.bb")));
 }
 
@@ -584,7 +555,6 @@
   EXPECT_EQ(value, value.Delete(testutil::Field("aa")));
 }
 
->>>>>>> 12d9358c
 TEST(FieldValue, Get) {
   const FieldValue value = FieldValue::ObjectValueFromMap({
       {"a", FieldValue::StringValue("A")},
@@ -593,19 +563,11 @@
                 {"bb", FieldValue::StringValue("BB")},
             })},
   });
-<<<<<<< HEAD
-  EXPECT_EQ(absl::nullopt, value.Get(testutil::Field("aa")));
   EXPECT_EQ(FieldValue::StringValue("A"), value.Get(testutil::Field("a")));
-  EXPECT_EQ(absl::nullopt, value.Get(testutil::Field("a.a")));
-=======
-  EXPECT_EQ(FieldValue::StringValue("A"), value.Get(testutil::Field("a")));
->>>>>>> 12d9358c
   EXPECT_EQ(FieldValue::StringValue("BA"), value.Get(testutil::Field("b.ba")));
   EXPECT_EQ(FieldValue::StringValue("BB"), value.Get(testutil::Field("b.bb")));
 }
 
-<<<<<<< HEAD
-=======
 TEST(FieldValue, GetNothing) {
   const FieldValue value = FieldValue::ObjectValueFromMap({
       {"a", FieldValue::StringValue("A")},
@@ -618,7 +580,6 @@
   EXPECT_EQ(absl::nullopt, value.Get(testutil::Field("a.a")));
 }
 
->>>>>>> 12d9358c
 }  //  namespace model
 }  //  namespace firestore
 }  //  namespace firebase