/*
 * Copyright 2018 Google
 *
 * Licensed under the Apache License, Version 2.0 (the "License");
 * you may not use this file except in compliance with the License.
 * You may obtain a copy of the License at
 *
 *      http://www.apache.org/licenses/LICENSE-2.0
 *
 * Unless required by applicable law or agreed to in writing, software
 * distributed under the License is distributed on an "AS IS" BASIS,
 * WITHOUT WARRANTIES OR CONDITIONS OF ANY KIND, either express or implied.
 * See the License for the specific language governing permissions and
 * limitations under the License.
 */

#include "Firestore/core/src/firebase/firestore/remote/grpc_stream.h"

#include <chrono>  // NOLINT(build/c++11)
#include <future>  // NOLINT(build/c++11)

#include "Firestore/core/src/firebase/firestore/remote/datastore.h"

namespace firebase {
namespace firestore {
namespace remote {

using util::AsyncQueue;

// The mechanism for calling async gRPC methods that `GrpcStream` uses is
// issuing `GrpcStreamCompletion`s.
//
// To invoke an async method, `GrpcStream` will create a new
// `GrpcStreamCompletion` and execute the operation; `GrpcStreamCompletion`
// knows which gRPC method to invoke and it puts itself on the gRPC completion
// queue. `GrpcStream` does not have a reference to the gRPC completion queue
// (this allows using the same completion queue for all streams); it expects
// that some different class (in practice, `RemoteStore`) will poll the gRPC
// completion queue and `Complete` all `GrpcStreamCompletion`s that come out of
// the queue. `GrpcStreamCompletion::Complete` will invoke a corresponding
// callback on the `GrpcStream`. In turn, `GrpcStream` will decide whether to
// notify its observer.
//
// `GrpcStream` owns the gRPC objects (such as `grpc::ClientContext`) that must
// be valid until all `GrpcStreamCompletion`s issued by this stream come back
// from the gRPC completion queue. `GrpcStreamCompletion`s contain an
// `std::promise` that is fulfilled once the operation is taken off the gRPC
// completion queue, and `GrpcStreamCompletion::WaitUntilOffQueue` allows
// blocking on this. `GrpcStream` holds non-owning pointers to all operations
// that it issued (and removes pointers to completed operations).
// `GrpcStream::Finish` and `GrpcStream::WriteAndFinish` block on
// `GrpcStreamCompletion::WaitUntilOffQueue` for all the currently-pending
// operations, thus ensuring that the stream can be safely released (along with
// the gRPC objects the stream owns) after `Finish` or `WriteAndFinish` have
// completed.

namespace internal {

absl::optional<grpc::ByteBuffer> BufferedWriter::EnqueueWrite(
    grpc::ByteBuffer&& write) {
  queue_.push(write);
  return TryStartWrite();
}

absl::optional<grpc::ByteBuffer> BufferedWriter::TryStartWrite() {
  if (queue_.empty() || has_active_write_) {
    return absl::nullopt;
  }

  has_active_write_ = true;
  grpc::ByteBuffer message = std::move(queue_.front());
  queue_.pop();
  return std::move(message);
}

absl::optional<grpc::ByteBuffer> BufferedWriter::DequeueNextWrite() {
  has_active_write_ = false;
  return TryStartWrite();
}

}  // namespace internal

using internal::BufferedWriter;

GrpcStream::GrpcStream(
    std::unique_ptr<grpc::ClientContext> context,
    std::unique_ptr<grpc::GenericClientAsyncReaderWriter> call,
    GrpcStreamObserver* observer,
    AsyncQueue* firestore_queue)
    : context_{std::move(context)},
      call_{std::move(call)},
      observer_{observer},
      firestore_queue_{firestore_queue} {
}

GrpcStream::~GrpcStream() {
  HARD_ASSERT(operations_.empty(),
              "GrpcStream is being destroyed without proper shutdown");
}

void GrpcStream::Start() {
  auto* completion = NewCompletion(
      [this](bool ok, const GrpcStreamCompletion& completion) {
        if (ok) {
          OnStart();
        } else {
          OnOperationFailed();
        }
        RemoveOperation(&completion);
      });
  call_->StartCall(completion);
}

void GrpcStream::Read() {
<<<<<<< HEAD
  if (observer_) {
    Execute(new StreamRead{this});
  }
=======
  if (!observer_) {
    return;
  }

  auto* completion = NewCompletion(
      [this](bool ok, const GrpcStreamCompletion& completion) {
        if (ok) {
          OnRead(*completion.message());
        } else {
          OnOperationFailed();
        }
        RemoveOperation(&completion);
      });
  call_->Read(completion->message(), completion);
>>>>>>> d9c73fa5
}

void GrpcStream::Write(grpc::ByteBuffer&& message) {
  absl::optional<grpc::ByteBuffer> maybe_write =
      buffered_writer_.EnqueueWrite(std::move(message));
  if (!maybe_write) {
    return;
  }

  auto* completion = NewCompletion(
      [this](bool ok, const GrpcStreamCompletion& completion) {
        if (ok) {
          OnWrite();
        } else {
          OnOperationFailed();
        }
        RemoveOperation(&completion);
      });
  *completion->message() = std::move(maybe_write).value();

  call_->Write(*completion->message(), completion);
}

void GrpcStream::Finish() {
  UnsetObserver();

  if (operations_.empty()) {
    // Nothing to cancel.
    return;
  }

  // Important: since the stream always has a pending read operation,
  // cancellation has to be called, or else the read would hang forever, and
  // finish operation will never get completed.
  //
  // (on the other hand, when an operation fails, cancellation should not be
  // called, otherwise the real failure cause will be overwritten by status
  // "canceled".)
  context_->TryCancel();

  // TODO(varconst): is issuing a finish operation necessary in this case? We
  // don't care about the status, but perhaps it will make the server notice
  // client disconnecting sooner?
  auto* completion = NewCompletion(
      [this](bool ok, const GrpcStreamCompletion& completion) {
        HARD_ASSERT(ok, "Finish should never fail");
        OnFinishedByClient();
        RemoveOperation(&completion);
      });
  call_->Finish(completion->status(), completion);

  FastFinishOperationsBlocking();
}

void GrpcStream::FastFinishOperationsBlocking() {
  // TODO(varconst): reset buffered_writer_? Should not be necessary, because it
  // should never be called again after a call to Finish.

  for (auto operation : operations_) {
    // `GrpcStream` cannot cancel the completion of any operations that might
    // already have been enqueued on the Firestore queue, so instead turn those
    // completions into no-ops.
    operation->UnsetCompletion();
  }

  for (auto operation : operations_) {
    // This is blocking.
    operation->WaitUntilOffQueue();
  }
  operations_.clear();
}

bool GrpcStream::WriteAndFinish(grpc::ByteBuffer&& message) {
  bool did_last_write = false;

  absl::optional<grpc::ByteBuffer> last_write =
      buffered_writer_.EnqueueWrite(std::move(message));
  // Only bother with the last write if there is no active write at the moment.
  if (last_write) {
    auto* completion = new GrpcStreamCompletion(firestore_queue_, {});
    *completion->message() = std::move(last_write).value();
    call_->Write(*completion->message(), completion);

    // Empirically, the write normally takes less than a millisecond to finish
    // (both with and without network connection), and never more than several
    // dozen milliseconds. Nevertheless, ensure `WriteAndFinish` doesn't hang if
    // there happen to be circumstances under which the write may block
    // indefinitely (in that case, rely on the fact that canceling GRPC call
    // makes all pending operations come back from the queue quickly).
    auto status = completion->WaitUntilOffQueue(std::chrono::milliseconds(500));
    if (status == std::future_status::ready) {
      did_last_write = true;
    }
  }

  Finish();
  return did_last_write;
}

GrpcStream::MetadataT GrpcStream::GetResponseHeaders() const {
  return context_->GetServerInitialMetadata();
}

// Callbacks

void GrpcStream::OnStart() {
  if (observer_) {
    observer_->OnStreamStart();
    // Start listening for new messages.
    Read();
  }
}

void GrpcStream::OnRead(const grpc::ByteBuffer& message) {
  if (observer_) {
    observer_->OnStreamRead(message);
    // Continue waiting for new messages indefinitely as long as there is an
    // interested observer.
    Read();
  }
}

void GrpcStream::OnWrite() {
  if (observer_) {
    absl::optional<grpc::ByteBuffer> maybe_write =
        buffered_writer_.DequeueNextWrite();
    if (!maybe_write) {
      return;
    }
    auto* completion = NewCompletion(
        [this](bool ok, const GrpcStreamCompletion& completion) {
          if (ok) {
            OnWrite();
          } else {
            OnOperationFailed();
          }
          RemoveOperation(&completion);
        });
    *completion->message() = std::move(maybe_write).value();
    call_->Write(*completion->message(), completion);
    // Observer is not interested in this event.
  }
}

void GrpcStream::OnOperationFailed() {
  if (is_finishing_) {
    // `Finish` itself cannot fail. If another failed operation already
    // triggered `Finish`, there's nothing to do.
    return;
  }

  is_finishing_ = true;

  if (observer_) {
    auto* completion = NewCompletion(
        [this](bool ok, const GrpcStreamCompletion& completion) {
          HARD_ASSERT(ok, "Finish should never fail");
          RemoveOperation(&completion);
          OnFinishedByServer(*completion.status());
        });
    call_->Finish(completion->status(), completion);
  } else {
    // The only reason to finish would be to get the status; if the observer is
    // no longer interested, there is no need to do that.
    FastFinishOperationsBlocking();
  }
}

void GrpcStream::OnFinishedByServer(const grpc::Status& status) {
  FastFinishOperationsBlocking();

  if (observer_) {
    // The call to observer could end this `GrpcStream`'s lifetime.
    GrpcStreamObserver* observer = observer_;
    UnsetObserver();
    observer->OnStreamError(Datastore::ConvertStatus(status));
  }
}

void GrpcStream::OnFinishedByClient() {
  // The observer is not interested in this event -- since it initiated the
  // finish operation, the observer must know the reason.
}

void GrpcStream::RemoveOperation(const GrpcStreamCompletion* to_remove) {
  auto found = std::find(operations_.begin(), operations_.end(), to_remove);
  HARD_ASSERT(found != operations_.end(), "Missing GrpcStreamCompletion");
  operations_.erase(found);
}

}  // namespace remote
}  // namespace firestore
}  // namespace firebase<|MERGE_RESOLUTION|>--- conflicted
+++ resolved
@@ -112,11 +112,6 @@
 }
 
 void GrpcStream::Read() {
-<<<<<<< HEAD
-  if (observer_) {
-    Execute(new StreamRead{this});
-  }
-=======
   if (!observer_) {
     return;
   }
@@ -131,7 +126,6 @@
         RemoveOperation(&completion);
       });
   call_->Read(completion->message(), completion);
->>>>>>> d9c73fa5
 }
 
 void GrpcStream::Write(grpc::ByteBuffer&& message) {
